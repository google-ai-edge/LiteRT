--- conflicted
+++ resolved
@@ -96,9 +96,6 @@
       - name: Run bazel test on Windows for litert
         run: |
           bazel test --disk_cache=~/.cache/bazel-windows --config=windows -- `
-<<<<<<< HEAD
-            //litert/...
-=======
             //litert/c:litert_common_test `
             //litert/c:litert_compiled_model_test `
             //litert/c:litert_custom_op_test `
@@ -182,7 +179,6 @@
             //litert/vendors/qualcomm/core/wrappers/tests:param_wrapper_test `
             //litert/vendors/qualcomm/core/wrappers/tests:quantize_params_wrapper_test `
             //litert/vendors/qualcomm/core/wrappers/tests:tensor_wrapper_test
->>>>>>> c9e7c3a3
 
       - name: Remove cache if cache is being refreshed.
         if: env.REFRESH_CACHE == 'true'
