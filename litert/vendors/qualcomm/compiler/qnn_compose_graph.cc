// Copyright 2024 Google LLC.
//
// Licensed under the Apache License, Version 2.0 (the "License");
// you may not use this file except in compliance with the License.
// You may obtain a copy of the License at
//
//      http://www.apache.org/licenses/LICENSE-2.0
//
// Unless required by applicable law or agreed to in writing, software
// distributed under the License is distributed on an "AS IS" BASIS,
// WITHOUT WARRANTIES OR CONDITIONS OF ANY KIND, either express or implied.
// See the License for the specific language governing permissions and
// limitations under the License.
#include "litert/vendors/qualcomm/compiler/qnn_compose_graph.h"

#include <alloca.h>
#include <stdbool.h>
#include <stdio.h>

#include <algorithm>
#include <cstdint>
#include <iterator>
#include <sstream>
#include <string>
#include <vector>

#include "absl/container/flat_hash_map.h"  // from @com_google_absl
#include "absl/strings/string_view.h"  // from @com_google_absl
#include "absl/types/span.h"  // from @com_google_absl
#include "litert/c/litert_common.h"
#include "litert/c/litert_logging.h"
#include "litert/c/litert_model.h"
#include "litert/c/litert_op_code.h"
#include "litert/c/litert_op_options.h"
#include "litert/cc/litert_element_type.h"
#include "litert/cc/litert_macros.h"
#include "litert/cc/litert_model.h"
#include "litert/tools/dump.h"
#include "litert/vendors/qualcomm/common.h"
#include "litert/vendors/qualcomm/compiler/graph_mapper.h"
#include "litert/vendors/qualcomm/core/builders/broadcast_to_op_builder.h"
#include "litert/vendors/qualcomm/core/builders/cast_op_builder.h"
#include "litert/vendors/qualcomm/core/builders/concatenation_op_builder.h"
#include "litert/vendors/qualcomm/core/builders/conv2d_op_builder.h"
#include "litert/vendors/qualcomm/core/builders/cumsum_op_builder.h"
#include "litert/vendors/qualcomm/core/builders/depthwise_conv2d_op_builder.h"
#include "litert/vendors/qualcomm/core/builders/dynamic_update_slice_op_builder.h"
#include "litert/vendors/qualcomm/core/builders/elementwise_op_builder.h"
#include "litert/vendors/qualcomm/core/builders/embedding_lookup_op_builder.h"
#include "litert/vendors/qualcomm/core/builders/fully_connected_op_builder.h"
#include "litert/vendors/qualcomm/core/builders/fully_connected_op_builder_htp.h"
#include "litert/vendors/qualcomm/core/builders/gather_op_builder.h"
#include "litert/vendors/qualcomm/core/builders/gathernd_op_builder.h"
#include "litert/vendors/qualcomm/core/builders/gelu_op_builder.h"
#include "litert/vendors/qualcomm/core/builders/hard_swish_op_builder.h"
#include "litert/vendors/qualcomm/core/builders/leaky_relu_op_builder.h"
#include "litert/vendors/qualcomm/core/builders/logistic_op_builder.h"
#include "litert/vendors/qualcomm/core/builders/matmul_op_builder.h"
#include "litert/vendors/qualcomm/core/builders/mean_op_builder.h"
#include "litert/vendors/qualcomm/core/builders/op_builder.h"
#include "litert/vendors/qualcomm/core/builders/pack_op_builder.h"
#include "litert/vendors/qualcomm/core/builders/pad_op_builder.h"
#include "litert/vendors/qualcomm/core/builders/pool2d_op_builder.h"
#include "litert/vendors/qualcomm/core/builders/quantize_op_builder.h"
#include "litert/vendors/qualcomm/core/builders/reduce_op_builder.h"
#include "litert/vendors/qualcomm/core/builders/relu6_op_builder.h"
#include "litert/vendors/qualcomm/core/builders/relu_op_builder.h"
#include "litert/vendors/qualcomm/core/builders/reshape_op_builder.h"
#include "litert/vendors/qualcomm/core/builders/resize_op_builder.h"
#include "litert/vendors/qualcomm/core/builders/rms_norm_op_builder.h"
#include "litert/vendors/qualcomm/core/builders/select_op_builder.h"
#include "litert/vendors/qualcomm/core/builders/slice_op_builder.h"
#include "litert/vendors/qualcomm/core/builders/softmax_op_builder.h"
#include "litert/vendors/qualcomm/core/builders/spatial_transform_op_builder.h"
#include "litert/vendors/qualcomm/core/builders/split_op_builder.h"
#include "litert/vendors/qualcomm/core/builders/tanh_op_builder.h"
#include "litert/vendors/qualcomm/core/builders/transpose_conv_op_builder.h"
#include "litert/vendors/qualcomm/core/builders/transpose_op_builder.h"
#include "litert/vendors/qualcomm/core/common.h"
#include "litert/vendors/qualcomm/core/utils/miscs.h"
#include "litert/vendors/qualcomm/core/wrappers/op_wrapper.h"
#include "litert/vendors/qualcomm/core/wrappers/quantize_params_wrapper.h"
#include "litert/vendors/qualcomm/core/wrappers/tensor_wrapper.h"
#include "litert/vendors/qualcomm/qnn_manager.h"
#include "third_party/qairt/latest/include/QNN/QnnCommon.h"
#include "third_party/qairt/latest/include/QNN/QnnTypes.h"

namespace litert::qnn {

using ::litert::internal::Dump;

LiteRtStatus ConvertPaddingType(const uint32_t litert_padding,
                                ::qnn::PaddingType& qnn_padding) {
  switch (litert_padding) {
    case 0: {
      qnn_padding = ::qnn::PaddingType::Same;
      break;
    }
    case 1: {
      qnn_padding = ::qnn::PaddingType::Valid;
      break;
    }
    default: {
      return kLiteRtStatusErrorUnsupported;
    }
  }
  return kLiteRtStatusOk;
}

LiteRtStatus ConvertDataType(const litert::ElementType litert_type,
                             const bool is_quantized,
                             Qnn_DataType_t& qnn_type) {
  qnn_type = QNN_DATATYPE_UNDEFINED;
  switch (litert_type) {
    case litert::ElementType::Bool:
      qnn_type = QNN_DATATYPE_BOOL_8;
      break;
    case litert::ElementType::Int4:
      qnn_type = QNN_DATATYPE_SFIXED_POINT_4;
      break;
    case litert::ElementType::Int8:
      qnn_type =
          is_quantized ? QNN_DATATYPE_SFIXED_POINT_8 : QNN_DATATYPE_INT_8;
      break;
    case litert::ElementType::Int16:
      qnn_type =
          is_quantized ? QNN_DATATYPE_SFIXED_POINT_16 : QNN_DATATYPE_INT_16;
      break;
    case litert::ElementType::Int32:
      qnn_type =
          is_quantized ? QNN_DATATYPE_SFIXED_POINT_32 : QNN_DATATYPE_INT_32;
      break;
    case litert::ElementType::Int64:
      qnn_type = QNN_DATATYPE_INT_64;
      break;
    case litert::ElementType::UInt8:
      qnn_type =
          is_quantized ? QNN_DATATYPE_UFIXED_POINT_8 : QNN_DATATYPE_UINT_8;
      break;
    case litert::ElementType::UInt16:
      qnn_type =
          is_quantized ? QNN_DATATYPE_UFIXED_POINT_16 : QNN_DATATYPE_UINT_16;
      break;
    case litert::ElementType::UInt32:
      qnn_type =
          is_quantized ? QNN_DATATYPE_UFIXED_POINT_32 : QNN_DATATYPE_UINT_32;
      break;
    case litert::ElementType::UInt64:
      qnn_type = QNN_DATATYPE_UINT_64;
      break;
    case litert::ElementType::Float16:
      qnn_type = QNN_DATATYPE_FLOAT_16;
      break;
    case litert::ElementType::Float32:
      qnn_type = QNN_DATATYPE_FLOAT_32;
      break;
    case litert::ElementType::Float64:
      qnn_type = QNN_DATATYPE_FLOAT_64;
      break;
    default:
      return kLiteRtStatusErrorUnsupported;
  }
  return kLiteRtStatusOk;
}

LiteRtStatus ConvertTensor(const litert::Tensor& litert_tensor,
                           ::qnn::TensorPool& tensor_pool,
                           ::qnn::TensorWrapper*& tensor_wrapper,
                           bool is_tensor_read_and_write) {
  tensor_wrapper = nullptr;

  if (litert_tensor.TypeId() != kLiteRtRankedTensorType) {
    return kLiteRtStatusErrorInvalidArgument;
  }

  const auto ranked_tensor_type = litert_tensor.RankedTensorType();
  if (!ranked_tensor_type) {
    LITERT_LOG(LITERT_ERROR, "%s", ranked_tensor_type.Error().Message().data());
    return ranked_tensor_type.Error().Status();
  }

  Qnn_DataType_t qnn_data_type;
  LITERT_RETURN_IF_ERROR(ConvertDataType(ranked_tensor_type->ElementType(),
                                         litert_tensor.HasQuantization(),
                                         qnn_data_type));

  std::vector<std::uint32_t> dimentions;
  const auto litert_layout = ranked_tensor_type->Layout();
  if (litert_layout.Rank() == 0) {
    dimentions.resize(1, 1);
  } else {
    dimentions.resize(litert_layout.Rank());
    for (size_t i = 0; i < dimentions.size(); ++i) {
      dimentions[i] = litert_layout.Dimensions()[i];
    }
  }

  ::qnn::QuantizeParamsWrapperVariant quantize_params;
  switch (litert_tensor.QTypeId()) {
    case kLiteRtQuantizationPerTensor: {
      const auto per_tensor_quant = litert_tensor.PerTensorQuantization();
      if (ranked_tensor_type->ElementType() == litert::ElementType::Int4) {
        quantize_params.emplace<::qnn::BwScaleOffsetQuantizeParamsWrapper>(
            ::qnn::kQuantBitWidth4, per_tensor_quant.scale,
            per_tensor_quant.zero_point);
      } else {
        quantize_params.emplace<::qnn::ScaleOffsetQuantizeParamsWrapper>(
            per_tensor_quant.scale, per_tensor_quant.zero_point);
      }
      break;
    }
    case kLiteRtQuantizationPerChannel: {
      const auto per_channel_quant = litert_tensor.PerChannelQuantization();
      // convert zero points from std::int64_t to std::int32_t
      std::vector<std::int32_t> zero_points(per_channel_quant.num_channels);
      for (size_t i = 0; i < zero_points.size(); ++i) {
        zero_points[i] = per_channel_quant.zero_points[i];
      }
      if (ranked_tensor_type->ElementType() == litert::ElementType::Int4) {
        quantize_params.emplace<::qnn::BwAxisScaleOffsetQuantizeParamsWrapper>(
            ::qnn::kQuantBitWidth4, per_channel_quant.quantized_dimension,
            absl::Span<const float>{per_channel_quant.scales,
                                    per_channel_quant.num_channels},
            absl::Span<const std::int32_t>{zero_points.data(),
                                           zero_points.size()});
      } else {
        quantize_params.emplace<::qnn::AxisScaleOffsetQuantizeParamsWrapper>(
            per_channel_quant.quantized_dimension,
            absl::Span<const float>{per_channel_quant.scales,
                                    per_channel_quant.num_channels},
            absl::Span<const std::int32_t>{zero_points.data(),
                                           zero_points.size()});
      }
      break;
    }
    case kLiteRtQuantizationBlockWise: {
      LITERT_LOG(LITERT_ERROR, "Unsupported quantization type.");
      return kLiteRtStatusErrorInvalidArgument;
    }
    case kLiteRtQuantizationNone:
    default:
      break;
  }

  if (litert_tensor.IsSubgraphInput()) {
    auto& res = tensor_pool.CreateInputTensor(qnn_data_type, quantize_params,
                                              dimentions);
    tensor_wrapper = &res;
  } else if (litert_tensor.IsSubgraphOutput() || is_tensor_read_and_write) {
    auto& res = tensor_pool.CreateOutpuTensor(qnn_data_type, quantize_params,
                                              dimentions);
    tensor_wrapper = &res;
  } else if (litert_tensor.IsConstant()) {
    LITERT_ENSURE(litert_tensor.HasWeights(),
                  kLiteRtStatusErrorInvalidLegalization,
                  "Empty weights for constant tensor.");
    auto& res = tensor_pool.CreateStaticTensor(
        qnn_data_type, quantize_params, dimentions,
        litert_tensor.Weights().Bytes().size(),
        reinterpret_cast<const void*>(litert_tensor.Weights().Bytes().data()));
    tensor_wrapper = &res;
  } else {
    auto& res = tensor_pool.CreateNativeTensor(qnn_data_type, quantize_params,
                                               dimentions);
    tensor_wrapper = &res;
  }
  return kLiteRtStatusOk;
}

LiteRtStatus ConvertOp(const litert::Op& litert_op,
                       ::qnn::TensorPool& tensor_pool,
                       std::vector<::qnn::TensorWrapperRef>& input_tensors,
                       std::vector<::qnn::TensorWrapperRef>& output_tensors,
                       std::vector<::qnn::OpWrapper>& op_wrappers) {
  switch (litert_op.Code()) {
    case LiteRtOpCode::kLiteRtOpCodeTflCast: {
      op_wrappers =
          ::qnn::BuildCastOp(tensor_pool, input_tensors, output_tensors);
      break;
    }
    case LiteRtOpCode::kLiteRtOpCodeTflConcatenation: {
      int32_t axis{};
      LITERT_RETURN_IF_ERROR(
          LiteRtGetConcatenationAxisOption(litert_op.Get(), &axis));
      uint32_t fused_activation;
      LITERT_RETURN_IF_ERROR(LiteRtGetConcatenationFusedActivationOption(
          litert_op.Get(), &fused_activation));

      auto& activation_output = ::qnn::ReplaceOutputTensorForFusedActivation(
          tensor_pool, fused_activation, output_tensors);
      op_wrappers = ::qnn::BuildConcatenationOp(tensor_pool, input_tensors,
                                                output_tensors, axis);
      ::qnn::AddFusedActivationNode(op_wrappers, fused_activation,
                                    output_tensors[0], activation_output);
      break;
    }
    case LiteRtOpCode::kLiteRtOpCodeTflAdd: {
      uint32_t fused_activation{};
      LITERT_RETURN_IF_ERROR(LiteRtGetAddFusedActivationOption(
          litert_op.Get(), &fused_activation));

      auto& activation_output = ::qnn::ReplaceOutputTensorForFusedActivation(
          tensor_pool, fused_activation, output_tensors);
      op_wrappers = ::qnn::BuildElementwiseAddOp(tensor_pool, input_tensors,
                                                 output_tensors);
      ::qnn::AddFusedActivationNode(op_wrappers, fused_activation,
                                    output_tensors[0], activation_output);
      break;
    }
    case LiteRtOpCode::kLiteRtOpCodeTflLogicalAnd: {
      op_wrappers = ::qnn::BuildElementwiseAndOp(tensor_pool, input_tensors,
                                                 output_tensors);
      break;
    }
    case LiteRtOpCode::kLiteRtOpCodeTflBroadcastTo: {
      op_wrappers =
          ::qnn::BuildBroadcastToOp(tensor_pool, input_tensors, output_tensors);
      break;
    }
    case LiteRtOpCode::kLiteRtOpCodeTflCos: {
      op_wrappers = ::qnn::BuildElementwiseCosOp(tensor_pool, input_tensors,
                                                 output_tensors);
      break;
    }
    case LiteRtOpCode::kLiteRtOpCodeTflDiv: {
      uint32_t fused_activation{};
      LITERT_RETURN_IF_ERROR(LiteRtGetDivFusedActivationOption(
          litert_op.Get(), &fused_activation));

      auto& activation_output = ::qnn::ReplaceOutputTensorForFusedActivation(
          tensor_pool, fused_activation, output_tensors);
      op_wrappers = ::qnn::BuildElementwiseDivOp(tensor_pool, input_tensors,
                                                 output_tensors);
      ::qnn::AddFusedActivationNode(op_wrappers, fused_activation,
                                    output_tensors[0], activation_output);
      break;
    }
    case LiteRtOpCode::kLiteRtOpCodeTflGreater: {
      op_wrappers = ::qnn::BuildElementwiseGreaterOp(tensor_pool, input_tensors,
                                                     output_tensors);
      break;
    }
    case LiteRtOpCode::kLiteRtOpCodeTflLess: {
      op_wrappers = ::qnn::BuildElementwiseLessOp(tensor_pool, input_tensors,
                                                  output_tensors);
      break;
    }
    case LiteRtOpCode::kLiteRtOpCodeTflMul: {
      uint32_t fused_activation{};
      LITERT_RETURN_IF_ERROR(LiteRtGetMulFusedActivationOption(
          litert_op.Get(), &fused_activation));

      auto& activation_output = ::qnn::ReplaceOutputTensorForFusedActivation(
          tensor_pool, fused_activation, output_tensors);
      op_wrappers = ::qnn::BuildElementwiseMulOp(tensor_pool, input_tensors,
                                                 output_tensors);
      ::qnn::AddFusedActivationNode(op_wrappers, fused_activation,
                                    output_tensors[0], activation_output);
      break;
    }
    case LiteRtOpCode::kLiteRtOpCodeTflRsqrt: {
      op_wrappers = ::qnn::BuildElementwiseRsqrtOp(tensor_pool, input_tensors,
                                                   output_tensors);
      break;
    }
    case LiteRtOpCode::kLiteRtOpCodeTflSin: {
      op_wrappers = ::qnn::BuildElementwiseSinOp(tensor_pool, input_tensors,
                                                 output_tensors);
      break;
    }
    case LiteRtOpCode::kLiteRtOpCodeTflSquaredDifference: {
      op_wrappers = ::qnn::BuildElementwiseSquaredDifferenceOp(
          tensor_pool, input_tensors, output_tensors);
      break;
    }
    case LiteRtOpCode::kLiteRtOpCodeTflSquare: {
      op_wrappers = ::qnn::BuildElementwiseSquareOp(tensor_pool, input_tensors,
                                                    output_tensors);
      break;
    }
    case LiteRtOpCode::kLiteRtOpCodeTflSub: {
      uint32_t fused_activation{};
      LITERT_RETURN_IF_ERROR(LiteRtGetSubFusedActivationOption(
          litert_op.Get(), &fused_activation));

      auto& activation_output = ::qnn::ReplaceOutputTensorForFusedActivation(
          tensor_pool, fused_activation, output_tensors);
      op_wrappers = ::qnn::BuildElementwiseSubOp(tensor_pool, input_tensors,
                                                 output_tensors);
      ::qnn::AddFusedActivationNode(op_wrappers, fused_activation,
                                    output_tensors[0], activation_output);
      break;
    }
    case LiteRtOpCode::kLiteRtOpCodeTflMinimum: {
      op_wrappers = ::qnn::BuildElementwiseMinimumOp(tensor_pool, input_tensors,
                                                     output_tensors);
      break;
    }
    case LiteRtOpCode::kLiteRtOpCodeTflMaximum: {
      op_wrappers = ::qnn::BuildElementwiseMaximumOp(tensor_pool, input_tensors,
                                                     output_tensors);
      break;
    }
    case LiteRtOpCode::kLiteRtOpCodeTflFloorDiv: {
      op_wrappers = ::qnn::BuildElementwiseFloorDivOp(
          tensor_pool, input_tensors, output_tensors);
      break;
    }
    case LiteRtOpCode::kLiteRtOpCodeTflNotEqual: {
      op_wrappers = ::qnn::BuildElementwiseNotEqualOp(
          tensor_pool, input_tensors, output_tensors);
      break;
    }
    case LiteRtOpCode::kLiteRtOpCodeTflEmbeddingLookup: {
      op_wrappers = ::qnn::BuildEmbeddingLookupOp(tensor_pool, input_tensors,
                                                  output_tensors);
      break;
    }
    case LiteRtOpCode::kLiteRtOpCodeTflFullyConnected: {
      uint32_t fused_activation{};
      LITERT_RETURN_IF_ERROR(LiteRtGetFullyConnectedFusedActivationOption(
          litert_op.Get(), &fused_activation));
      bool keep_num_dims{};
      LITERT_RETURN_IF_ERROR(LiteRtGetFullyConnectedKeepNumDimsOption(
          litert_op.Get(), &keep_num_dims));
<<<<<<< HEAD

      auto& activation_output = ::qnn::ReplaceOutputTensorForFusedActivation(
          tensor_pool, fused_activation, output_tensors);
      // TODO(jiunkaiy): Use compile interface to get useHtpPreferencs.
=======
      // TODO(jiunkaiy): Use compile interface to get use_htp_preferences.
>>>>>>> 075f49e6
      constexpr LiteRtQnnOptions qnn_options = LITERT_QNN_OPTIONS_INIT;
      if (qnn_options.use_htp_preferences) {
        op_wrappers = ::qnn::BuildFullyConnectedOpHtp(
            tensor_pool, input_tensors, output_tensors, keep_num_dims);
      }
      if (op_wrappers.empty()) {
        op_wrappers = ::qnn::BuildFullyConnectedOp(
            tensor_pool, input_tensors, output_tensors, keep_num_dims);
      }
      ::qnn::AddFusedActivationNode(op_wrappers, fused_activation,
                                    output_tensors[0], activation_output);
      break;
    }
    case LiteRtOpCode::kLiteRtOpCodeTflGather: {
      int32_t axis{};
      LITERT_RETURN_IF_ERROR(LiteRtGetGatherAxisOption(litert_op.Get(), &axis));
      int32_t batch_dims{};
      LITERT_RETURN_IF_ERROR(
          LiteRtGetGatherBatchDimsOption(litert_op.Get(), &batch_dims));
      op_wrappers = ::qnn::BuildGatherOp(tensor_pool, input_tensors,
                                         output_tensors, axis, batch_dims);
      break;
    }
    case LiteRtOpCode::kLiteRtOpCodeTflGelu: {
      op_wrappers =
          ::qnn::BuildGeluOp(tensor_pool, input_tensors, output_tensors);
      break;
    }
    case LiteRtOpCode::kLiteRtOpCodeTflRelu: {
      op_wrappers =
          ::qnn::BuildReluOp(tensor_pool, input_tensors, output_tensors);
      break;
    }
    case LiteRtOpCode::kLiteRtOpCodeTflRelu6: {
      op_wrappers =
          ::qnn::BuildRelu6Op(tensor_pool, input_tensors, output_tensors);
      break;
    }
    case LiteRtOpCode::kLiteRtOpCodeTflLogistic: {
      op_wrappers =
          ::qnn::BuildLogisticOp(tensor_pool, input_tensors, output_tensors);
      break;
    }
    case LiteRtOpCode::kLiteRtOpCodeTflBatchMatmul: {
      bool adj_x{};
      LITERT_RETURN_IF_ERROR(
          LiteRtGetBatchMatmulAdjXOption(litert_op.Get(), &adj_x));
      bool adj_y{};
      LITERT_RETURN_IF_ERROR(
          LiteRtGetBatchMatmulAdjYOption(litert_op.Get(), &adj_y));
      op_wrappers = ::qnn::BuildMatmulOp(tensor_pool, input_tensors,
                                         output_tensors, adj_x, adj_y);
      break;
    }
    case LiteRtOpCode::kLiteRtOpCodeTflMean: {
      bool keep_dims{};
      LITERT_RETURN_IF_ERROR(
          LiteRtGetMeanKeepDimsOption(litert_op.Get(), &keep_dims));
      op_wrappers = ::qnn::BuildMeanOp(tensor_pool, input_tensors,
                                       output_tensors, keep_dims);
      break;
    }
    case LiteRtOpCode::kLiteRtOpCodeTflQuantize: {
      op_wrappers =
          ::qnn::BuildQuantizeOp(tensor_pool, input_tensors, output_tensors);
      break;
    }
    case LiteRtOpCode::kLiteRtOpCodeTflDequantize: {
      op_wrappers =
          ::qnn::BuildDequantizeOp(tensor_pool, input_tensors, output_tensors);
      break;
    }
    case LiteRtOpCode::kLiteRtOpCodeTflSum: {
      bool keep_dims{};
      LITERT_RETURN_IF_ERROR(
          LiteRtGetSumKeepDimsOption(litert_op.Get(), &keep_dims));
      op_wrappers = ::qnn::BuildReduceSumOp(tensor_pool, input_tensors,
                                            output_tensors, keep_dims);
      break;
    }
    case LiteRtOpCode::kLiteRtOpCodeTflReshape: {
      op_wrappers =
          ::qnn::BuildReshapeOp(tensor_pool, input_tensors, output_tensors);
      break;
    }
    case LiteRtOpCode::kLiteRtOpCodeTflSelect:
    case LiteRtOpCode::kLiteRtOpCodeTflSelectV2: {
      op_wrappers =
          ::qnn::BuildSelectOp(tensor_pool, input_tensors, output_tensors);
      break;
    }
    case LiteRtOpCode::kLiteRtOpCodeTflSlice: {
      op_wrappers =
          ::qnn::BuildSliceOp(tensor_pool, input_tensors, output_tensors);
      break;
    }
    case LiteRtOpCode::kLiteRtOpCodeTflSoftmax: {
      float beta{};
      LITERT_RETURN_IF_ERROR(
          LiteRtGetSoftmaxBetaOption(litert_op.Get(), &beta));
      op_wrappers = ::qnn::BuildSoftmaxOp(tensor_pool, input_tensors,
                                          output_tensors, beta);
      break;
    }
    case LiteRtOpCode::kLiteRtOpCodeTflSplit: {
      int32_t num_splits{};
      LITERT_RETURN_IF_ERROR(
          LiteRtGetSplitNumSplitsOption(litert_op.Get(), &num_splits));
      op_wrappers = ::qnn::BuildSplitOp(tensor_pool, input_tensors,
                                        output_tensors, num_splits);
      break;
    }
    case LiteRtOpCode::kLiteRtOpCodeTflTanh: {
      op_wrappers =
          ::qnn::BuildTanhOp(tensor_pool, input_tensors, output_tensors);
      break;
    }
    case LiteRtOpCode::kLiteRtOpCodeTflTranspose: {
      op_wrappers =
          ::qnn::BuildTransposeOp(tensor_pool, input_tensors, output_tensors);
      break;
    }
    case LiteRtOpCode::kLiteRtOpCodeTflPack: {
      int32_t axis{};
      LiteRtGetPackAxisOption(litert_op.Get(), &axis);
      op_wrappers =
          ::qnn::BuildPackOp(tensor_pool, input_tensors, output_tensors, axis);
      break;
    }
    case LiteRtOpCode::kLiteRtOpCodeTflDynamicUpdateSlice: {
      op_wrappers = ::qnn::BuildDynamicUpdateSliceOp(tensor_pool, input_tensors,
                                                     output_tensors);
      break;
    }
    case LiteRtOpCode::kLiteRtOpCodeShloComposite: {
      // TODO(yunandrew): Support custom epsilon for RMS Norm.
      float epsilon = 9.99999997E-7;
      op_wrappers = ::qnn::BuildRmsNormOp(tensor_pool, input_tensors,
                                          output_tensors, epsilon);
      break;
    }
    case LiteRtOpCode::kLiteRtOpCodeTflConv2d: {
      uint32_t padding;
      LITERT_RETURN_IF_ERROR(
          LiteRtGetConv2dPaddingOption(litert_op.Get(), &padding));
      int32_t stride_w;
      LITERT_RETURN_IF_ERROR(
          LiteRtGetConv2dStrideWOption(litert_op.Get(), &stride_w));
      int32_t stride_h;
      LITERT_RETURN_IF_ERROR(
          LiteRtGetConv2dStrideHOption(litert_op.Get(), &stride_h));
      int32_t dilation_w_factor;
      LITERT_RETURN_IF_ERROR(
          LiteRtGetConv2dDilationWOption(litert_op.Get(), &dilation_w_factor));
      int32_t dilation_h_factor;
      LITERT_RETURN_IF_ERROR(
          LiteRtGetConv2dDilationWOption(litert_op.Get(), &dilation_h_factor));
      uint32_t fused_activation;
      LITERT_RETURN_IF_ERROR(LiteRtGetConv2dFusedActivationOption(
          litert_op.Get(), &fused_activation));

      ::qnn::PaddingType qnn_padding;
      LITERT_RETURN_IF_ERROR(ConvertPaddingType(padding, qnn_padding));

      auto& activation_output = ::qnn::ReplaceOutputTensorForFusedActivation(
          tensor_pool, fused_activation, output_tensors);
      op_wrappers = ::qnn::BuildConv2dOp(
          tensor_pool, input_tensors, output_tensors, stride_h, stride_w,
          dilation_h_factor, dilation_w_factor, qnn_padding);
      ::qnn::AddFusedActivationNode(op_wrappers, fused_activation,
                                    output_tensors[0], activation_output);
      break;
    }
    case LiteRtOpCode::kLiteRtOpCodeTflTransposeConv: {
      uint32_t padding;
      LITERT_RETURN_IF_ERROR(
          LiteRtGetTransposeConvPaddingOption(litert_op.Get(), &padding));
      int32_t stride_w;
      LITERT_RETURN_IF_ERROR(
          LiteRtGetTransposeConvStrideWOption(litert_op.Get(), &stride_w));
      int32_t stride_h;
      LITERT_RETURN_IF_ERROR(
          LiteRtGetTransposeConvStrideHOption(litert_op.Get(), &stride_h));
      uint32_t fused_activation;
      LITERT_RETURN_IF_ERROR(LiteRtGetTransposeConvFusedActivationOption(
          litert_op.Get(), &fused_activation));

      ::qnn::PaddingType qnn_padding;
      LITERT_RETURN_IF_ERROR(ConvertPaddingType(padding, qnn_padding));

      auto& activation_output = ::qnn::ReplaceOutputTensorForFusedActivation(
          tensor_pool, fused_activation, output_tensors);
      op_wrappers = ::qnn::BuildTransposeConvOp(tensor_pool, input_tensors,
                                                output_tensors, stride_h,
                                                stride_w, qnn_padding);
      ::qnn::AddFusedActivationNode(op_wrappers, fused_activation,
                                    output_tensors[0], activation_output);
      break;
    }
    case LiteRtOpCode::kLiteRtOpCodeTflDepthwiseConv2d: {
      uint32_t padding;
      LITERT_RETURN_IF_ERROR(
          LiteRtGetDepthwiseConv2dPaddingOption(litert_op.Get(), &padding));
      int32_t stride_w;
      LITERT_RETURN_IF_ERROR(
          LiteRtGetDepthwiseConv2dStrideWOption(litert_op.Get(), &stride_w));
      int32_t stride_h;
      LITERT_RETURN_IF_ERROR(
          LiteRtGetDepthwiseConv2dStrideHOption(litert_op.Get(), &stride_h));
      int32_t dilation_w_factor;
      LITERT_RETURN_IF_ERROR(LiteRtGetDepthwiseConv2dDilationWOption(
          litert_op.Get(), &dilation_w_factor));
      int32_t dilation_h_factor;
      LITERT_RETURN_IF_ERROR(LiteRtGetDepthwiseConv2dDilationHOptions(
          litert_op.Get(), &dilation_h_factor));
      uint32_t fused_activation;
      LITERT_RETURN_IF_ERROR(LiteRtGetDepthwiseConv2dFusedActivationOption(
          litert_op.Get(), &fused_activation));

      ::qnn::PaddingType qnn_padding;
      LITERT_RETURN_IF_ERROR(ConvertPaddingType(padding, qnn_padding));

      auto& activation_output = ::qnn::ReplaceOutputTensorForFusedActivation(
          tensor_pool, fused_activation, output_tensors);
      op_wrappers = ::qnn::BuildDepthwiseConv2dOp(
          tensor_pool, input_tensors, output_tensors, stride_h, stride_w,
          dilation_h_factor, dilation_w_factor, qnn_padding);
      ::qnn::AddFusedActivationNode(op_wrappers, fused_activation,
                                    output_tensors[0], activation_output);
      break;
    }
    case LiteRtOpCode::kLiteRtOpCodeTflAveragePool2d: {
      uint32_t padding;
      LITERT_RETURN_IF_ERROR(
          LiteRtGetAveragePool2dPaddingOption(litert_op.Get(), &padding));
      int32_t stride_w;
      LITERT_RETURN_IF_ERROR(
          LiteRtGetAveragePool2dStrideWOption(litert_op.Get(), &stride_w));
      int32_t stride_h;
      LITERT_RETURN_IF_ERROR(
          LiteRtGetAveragePool2dStrideHOption(litert_op.Get(), &stride_h));
      int32_t filter_width;
      LITERT_RETURN_IF_ERROR(LiteRtGetAveragePool2dFilterWidthOption(
          litert_op.Get(), &filter_width));
      int32_t filter_height;
      LITERT_RETURN_IF_ERROR(LiteRtGetAveragePool2dFilterHeightOption(
          litert_op.Get(), &filter_height));
      uint32_t fused_activation;
      LITERT_RETURN_IF_ERROR(LiteRtGetAveragePool2dFusedActivationOption(
          litert_op.Get(), &fused_activation));

      ::qnn::PaddingType qnn_padding;
      LITERT_RETURN_IF_ERROR(ConvertPaddingType(padding, qnn_padding));

      auto& activation_output = ::qnn::ReplaceOutputTensorForFusedActivation(
          tensor_pool, fused_activation, output_tensors);
      op_wrappers = ::qnn::BuildAveragePoolOp(
          tensor_pool, input_tensors, output_tensors, stride_h, stride_w,
          filter_height, filter_width, qnn_padding);
      ::qnn::AddFusedActivationNode(op_wrappers, fused_activation,
                                    output_tensors[0], activation_output);
      break;
    }
    case LiteRtOpCode::kLiteRtOpCodeTflMaxPool2d: {
      uint32_t padding;
      LITERT_RETURN_IF_ERROR(
          LiteRtGetMaxPool2dPaddingOption(litert_op.Get(), &padding));
      int32_t stride_w;
      LITERT_RETURN_IF_ERROR(
          LiteRtGetMaxPool2dStrideWOption(litert_op.Get(), &stride_w));
      int32_t stride_h;
      LITERT_RETURN_IF_ERROR(
          LiteRtGetMaxPool2dStrideHOption(litert_op.Get(), &stride_h));
      int32_t filter_width;
      LITERT_RETURN_IF_ERROR(
          LiteRtGetMaxPool2dFilterWidthOption(litert_op.Get(), &filter_width));
      int32_t filter_height;
      LITERT_RETURN_IF_ERROR(LiteRtGetMaxPool2dFilterHeightOption(
          litert_op.Get(), &filter_height));
      uint32_t fused_activation;
      LITERT_RETURN_IF_ERROR(LiteRtGetMaxPool2dFusedActivationOption(
          litert_op.Get(), &fused_activation));

      ::qnn::PaddingType qnn_padding;
      LITERT_RETURN_IF_ERROR(ConvertPaddingType(padding, qnn_padding));

      auto& activation_output = ::qnn::ReplaceOutputTensorForFusedActivation(
          tensor_pool, fused_activation, output_tensors);
      op_wrappers = ::qnn::BuildMaxPoolOp(
          tensor_pool, input_tensors, output_tensors, stride_h, stride_w,
          filter_height, filter_width, qnn_padding);
      ::qnn::AddFusedActivationNode(op_wrappers, fused_activation,
                                    output_tensors[0], activation_output);
      break;
    }
    case LiteRtOpCode::kLiteRtOpCodeTflDepthToSpace: {
      int32_t block_size;
      LITERT_RETURN_IF_ERROR(
          LiteRtGetDepthToSpaceBlockSizeOption(litert_op.Get(), &block_size));
      op_wrappers = ::qnn::BuildDepthToSpaceOp(tensor_pool, input_tensors,
                                               output_tensors, block_size);
      break;
    }
    case LiteRtOpCode::kLiteRtOpCodeTflSpaceToDepth: {
      int32_t block_size;
      LITERT_RETURN_IF_ERROR(
          LiteRtGetSpaceToDepthBlockSizeOption(litert_op.Get(), &block_size));
      op_wrappers = ::qnn::BuildSpaceToDepthOp(tensor_pool, input_tensors,
                                               output_tensors, block_size);
      break;
    }
    case LiteRtOpCode::kLiteRtOpCodeTflHardSwish: {
      op_wrappers =
          ::qnn::BuildHardSwishOp(tensor_pool, input_tensors, output_tensors);
      break;
    }
    case LiteRtOpCode::kLiteRtOpCodeTflLeakyRelu: {
      float alpha;
      LITERT_RETURN_IF_ERROR(
          LiteRtGetLeakyReluAlphaOption(litert_op.Get(), &alpha));
      op_wrappers = ::qnn::BuildLeakyReluOp(tensor_pool, input_tensors,
                                            output_tensors, alpha);
      break;
    }
    case LiteRtOpCode::kLiteRtOpCodeTflResizeBilinear: {
      bool align_corners;
      LITERT_RETURN_IF_ERROR(LiteRtGetResizeBilinearAlignCornersOption(
          litert_op.Get(), &align_corners));
      bool half_pixel_centers;
      LITERT_RETURN_IF_ERROR(LiteRtGetResizeBilinearHalfPixelCenterOption(
          litert_op.Get(), &half_pixel_centers));
      op_wrappers = ::qnn::BuildResizeBilinearOp(tensor_pool, input_tensors,
                                                 output_tensors, align_corners,
                                                 half_pixel_centers);
      break;
    }
    case LiteRtOpCode::kLiteRtOpCodeTflResizeNearestNeighbor: {
      bool align_corners;
      LITERT_RETURN_IF_ERROR(LiteRtGetResizeNearestNeighborAlignCornersOption(
          litert_op.Get(), &align_corners));
      bool half_pixel_centers;
      LITERT_RETURN_IF_ERROR(
          LiteRtGetResizeNearestNeighborHalfPixelCenterOption(
              litert_op.Get(), &half_pixel_centers));
      op_wrappers = ::qnn::BuildResizeNearestOp(tensor_pool, input_tensors,
                                                output_tensors, align_corners,
                                                half_pixel_centers);
      break;
    }
    case LiteRtOpCode::kLiteRtOpCodeTflPad:
    case LiteRtOpCode::kLiteRtOpCodeTflPadv2: {
      op_wrappers =
          ::qnn::BuildPadOp(tensor_pool, input_tensors, output_tensors);
      break;
    }
    case LiteRtOpCode::kLiteRtOpCodeTflCumsum: {
      bool exclusive;
      LITERT_RETURN_IF_ERROR(
          LiteRtGetCumsumExclusiveOption(litert_op.Get(), &exclusive));
      bool reverse;
      LITERT_RETURN_IF_ERROR(
          LiteRtGetCumsumReverseOption(litert_op.Get(), &reverse));
      op_wrappers = ::qnn::BuildCumsumOp(tensor_pool, input_tensors,
                                         output_tensors, exclusive, reverse);
      break;
    }
    case LiteRtOpCode::kLiteRtOpCodeTflGatherNd: {
      op_wrappers =
          ::qnn::BuildGatherNdOp(tensor_pool, input_tensors, output_tensors);
      break;
    }
    case LiteRtOpCode::kLiteRtOpCodeTflPow: {
      op_wrappers = ::qnn::BuildElementwisePower(tensor_pool, input_tensors,
                                                 output_tensors);
      break;
    }
    default: {
      LITERT_LOG(LITERT_ERROR,
                 "LiteRT Op Code: %d is not supported in Qualcomm Compiler.",
                 litert_op.Code());
    }
  }
  return kLiteRtStatusOk;
}

LiteRtStatus MapGraph(QnnManager& qnn, Qnn_ContextHandle_t context_handle,
                      LiteRtSubgraph subgraph,
                      absl::string_view qnn_graph_name) {
  GraphMapper graph_mapper(subgraph, qnn, context_handle);
  LITERT_RETURN_IF_ERROR(graph_mapper.IsLiteRtSubgraphSupported());
  LITERT_RETURN_IF_ERROR(graph_mapper.InitQnnGraph(qnn_graph_name));

  //
  // Legalize subgraph inputs and update tensors in scope
  //

  ::qnn::TensorPool tensor_pool;
  absl::flat_hash_map<LiteRtTensor, ::qnn::TensorWrapper*>
      litert_tensor_to_wrapper;

  for (const auto& subgraph_input : graph_mapper.Graph().Inputs()) {
    ::qnn::TensorWrapper* tensor_wrapper{nullptr};
    LITERT_RETURN_IF_ERROR(
        ConvertTensor(subgraph_input, tensor_pool, tensor_wrapper));
    litert_tensor_to_wrapper.emplace(subgraph_input.Get(), tensor_wrapper);
  }

  for (const auto& subgraph_output : graph_mapper.Graph().Outputs()) {
    graph_mapper.RegisterOutput(subgraph_output.Get());
  }
  //
  // Topologically traverse graph, legalizing and updating tensors in scope
  //

  // TODO: make ConvertOp accept a vector and append OpWrapper in it.
  std::vector<::qnn::OpWrapper> graph_op_wrappers;
  std::ostringstream dump;
  for (const auto& op : graph_mapper.Graph().Ops()) {
    // Dump op info.
    dump.clear();
    Dump(*op.Get(), dump);
    std::string s = dump.str();
    LITERT_LOG(LITERT_VERBOSE, "%s", s.data());
    std::vector<::qnn::TensorWrapperRef> input_tensors;
    for (const auto& input : op.Inputs()) {
      if (const auto it = litert_tensor_to_wrapper.find(input.Get());
          it == litert_tensor_to_wrapper.end()) {
        ::qnn::TensorWrapper* tensor_wrapper{nullptr};
        LITERT_RETURN_IF_ERROR(
            ConvertTensor(input, tensor_pool, tensor_wrapper));
        // add into map to capture re-used static tensor
        litert_tensor_to_wrapper.emplace(input.Get(), tensor_wrapper);
        input_tensors.emplace_back(*tensor_wrapper);
      } else {
        input_tensors.emplace_back(*(it->second));
      }
    }

    std::vector<::qnn::TensorWrapperRef> output_tensors;
    for (const auto& output : op.Outputs()) {
      bool is_tensor_read_and_write = graph_mapper.IsTensorOutput(output.Get());
      ::qnn::TensorWrapper* tensor_wrapper{nullptr};
      LITERT_RETURN_IF_ERROR(ConvertTensor(output, tensor_pool, tensor_wrapper,
                                           is_tensor_read_and_write));
      litert_tensor_to_wrapper.emplace(output.Get(), tensor_wrapper);
      output_tensors.emplace_back(*tensor_wrapper);
    }

    std::vector<::qnn::OpWrapper> op_wrappers;
    LITERT_RETURN_IF_ERROR(
        ConvertOp(op, tensor_pool, input_tensors, output_tensors, op_wrappers));
    std::move(op_wrappers.begin(), op_wrappers.end(),
              std::back_inserter(graph_op_wrappers));
  }
  // Insert all tensors into Qnn graph and update the id of Qnn_Tensor_t inside.
  tensor_pool.ForEach(
      [&qnn, &graph_mapper](::qnn::TensorWrapper& tensor_wrapper) {
        // TODO(chunhsue): Use compile interface to get use_qint16_as_quint16.
        constexpr bool use_qint16_as_quint16 = true;
        if constexpr (use_qint16_as_quint16) {
          tensor_wrapper.ConvertQint16ToQuint16();
        }
        qnn.Api()->tensorCreateGraphTensor(graph_mapper.QnnGraph(),
                                           &tensor_wrapper.GetQnnTensor());
      });
  // Then op can be added into Qnn graph after the tensor ids are updated.
  for (auto& op_wrapper : graph_op_wrappers) {
    qnn.Api()->graphAddNode(graph_mapper.QnnGraph(), op_wrapper.GetOpConfig());
  }

  LITERT_RETURN_STATUS_IF_QNN_NOT_OK(graph_mapper.Finalize());

  return kLiteRtStatusOk;
}

//===----------------------------------------------------------------------===//
//
//                                           [WIP] LiteRT SUBGRAPH -> QNN GRAPH
//
// Core driver for IR translation. Traverses LiteRt Subgraph, iteratively
// "legalizing" (mapping) LiteRt entities to their QNN counterpart.
//
// APPROACH:
//
// To support the general case we will need a driver loop that either
// traverses input recursively through edges or just iterates topologically.
//
// The algorithm is pretty straightforward:
// * Store mapping between already evaluated LiteRtTensors and their
//   newly constructed Qnn Tensor counterpart.
// * Look up QNN Tensors when setting QNN Op inputs.
// * Add new QNN Tensor when setting QNN Op outputs.
//
// NOTES ON QNN API:
//
// After QNN Tensors are registered in the context, they need only
// be stored as their ID. QNN Tensor and "id" : uint32_t are used
// interchangeably.
//
//===----------------------------------------------------------------------===//

LiteRtStatus ComposeGraph(QnnManager& qnn, Qnn_ContextHandle_t context_handle,
                          LiteRtSubgraph subgraph,
                          absl::string_view qnn_graph_name) {
  LITERT_RETURN_IF_ERROR(
      MapGraph(qnn, context_handle, subgraph, qnn_graph_name));
  return kLiteRtStatusOk;
}

}  // namespace litert::qnn<|MERGE_RESOLUTION|>--- conflicted
+++ resolved
@@ -423,14 +423,10 @@
       bool keep_num_dims{};
       LITERT_RETURN_IF_ERROR(LiteRtGetFullyConnectedKeepNumDimsOption(
           litert_op.Get(), &keep_num_dims));
-<<<<<<< HEAD
 
       auto& activation_output = ::qnn::ReplaceOutputTensorForFusedActivation(
           tensor_pool, fused_activation, output_tensors);
       // TODO(jiunkaiy): Use compile interface to get useHtpPreferencs.
-=======
-      // TODO(jiunkaiy): Use compile interface to get use_htp_preferences.
->>>>>>> 075f49e6
       constexpr LiteRtQnnOptions qnn_options = LITERT_QNN_OPTIONS_INIT;
       if (qnn_options.use_htp_preferences) {
         op_wrappers = ::qnn::BuildFullyConnectedOpHtp(
