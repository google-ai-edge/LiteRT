// Copyright (c) Qualcomm Innovation Center, Inc. All Rights Reserved.
// SPDX-License-Identifier: Apache-2.0

#include "litert/vendors/qualcomm/core/transformation/mha_to_sha.h"

#include <algorithm>
#include <array>
#include <cstddef>
#include <cstdint>
#include <functional>
#include <iterator>
#include <optional>
#include <vector>

#include "absl/strings/str_cat.h"  // from @com_google_absl
#include "absl/strings/string_view.h"  // from @com_google_absl
#include "litert/vendors/qualcomm/core/builders/cast_op_builder.h"
#include "litert/vendors/qualcomm/core/builders/concatenation_op_builder.h"
#include "litert/vendors/qualcomm/core/builders/elementwise_op_builder.h"
#include "litert/vendors/qualcomm/core/builders/pack_op_builder.h"
#include "litert/vendors/qualcomm/core/builders/reshape_op_builder.h"
#include "litert/vendors/qualcomm/core/builders/split_op_builder.h"
<<<<<<< HEAD
=======
#include "litert/vendors/qualcomm/core/builders/transpose_op_builder.h"
>>>>>>> 8f2fb009
#include "litert/vendors/qualcomm/core/builders/unpack_op_builder.h"
#include "litert/vendors/qualcomm/core/op_code.h"
#include "litert/vendors/qualcomm/core/tensor_pool.h"
#include "litert/vendors/qualcomm/core/utils/log.h"
#include "litert/vendors/qualcomm/core/wrappers/op_wrapper.h"
#include "litert/vendors/qualcomm/core/wrappers/tensor_wrapper.h"
#include "QnnOpDef.h"  // from @qairt
#include "QnnTypes.h"  // from @qairt

namespace qnn {
namespace {

// Returns a boolean indicating whether the output tensor of op1 at out_index is
// connected to the input tensor of op2 at in_index.
#define IS_CONNECTED(op1, out_index, op2, in_index)     \
  (ops[start_index + op1].GetOutputTensor(out_index) == \
   ops[start_index + op2].GetInputTensor(in_index))

constexpr size_t kMulIndex = 0;
constexpr size_t kTransposePrefillIndex = 1;
constexpr size_t kReshapePrefillIndex = 2;
constexpr size_t kMatMulK1Index = 1;
constexpr size_t kMatMulK2Index = 2;
constexpr size_t kConcatIndex = 3;
constexpr size_t kReshape0Index = 4;
constexpr size_t kAddIndex = 5;
constexpr size_t kReshape1Index = 6;
constexpr size_t kSoftmaxIndex = 7;
constexpr size_t kSlice1Index = 8;
constexpr size_t kSlice2Index = 9;
constexpr size_t kMatMulV1Index = 10;
constexpr size_t kMatMulV2Index = 11;
constexpr size_t kAdd2Index = 12;
constexpr size_t kReshape2Index = 13;
constexpr size_t kTranspose2Index = 14;
constexpr size_t kReshape3Index = 15;

// QNN Slice Param ranges in the form (begin, end, stride) for each axis. To
// set the 3rd axis "end" value, we need to access ranges[3 * 2 + 2 - 1 = 7].
constexpr size_t kSlice3rdAxisEndIndex = 7;

// Emplaces the operator with updated inputs/outputs into new_ops.
// This function copies the source_op and updates the tensors according to
// inputs and outputs. The std::nullopt input/output element indicates that the
// tensor will not be updated.
OpWrapper& EmplaceOpWithIO(
    std::vector<OpWrapper>& new_ops, const OpWrapper& source_op,
    const std::vector<std::optional<qnn::TensorWrapperRef>>& inputs,
    const std::vector<std::optional<qnn::TensorWrapperRef>>& outputs) {
  OpWrapper ret = source_op;
  ret.UpdateTensors(inputs, outputs);
  return new_ops.emplace_back(ret);
}

TensorWrapper& BuildSingleSHA(std::vector<OpWrapper>& ops, size_t start_index,
                              std::vector<OpWrapper>& new_ops,
                              TensorPool& tensor_pool,
                              qnn::TensorWrapper& sha_input,
                              const ::qnn::OpWrapper& scaling_mul,
                              size_t num_heads) {
  // Mul
  auto& mul_output = tensor_pool.CloneNativeTensorFrom(
      scaling_mul.GetOutputTensor(0), sha_input.GetDims());
  EmplaceOpWithIO(new_ops, scaling_mul, {sha_input, std::nullopt},
                  {mul_output});
  // MatMul 1
  const auto& matmulk_cache_output =
      ops[start_index + kMatMulK1Index].GetOutputTensor(0);
  std::vector<uint32_t> matmul1_output_dim = matmulk_cache_output.GetDims();
  matmul1_output_dim[2] /= num_heads;
  auto& matmul1_output = tensor_pool.CloneNativeTensorFrom(matmulk_cache_output,
                                                           matmul1_output_dim);
  EmplaceOpWithIO(new_ops, ops[start_index + kMatMulK1Index],
                  {mul_output, std::nullopt}, {matmul1_output});
  // MatMul 2
  const auto& matmulk_slice_output =
      ops[start_index + kMatMulK2Index].GetOutputTensor(0);
  std::vector<uint32_t> matmul2_output_dim = matmulk_slice_output.GetDims();
  matmul2_output_dim[2] = matmul2_output_dim[2] / num_heads;
  auto& matmul2_output = tensor_pool.CloneNativeTensorFrom(matmulk_slice_output,
                                                           matmul2_output_dim);
  EmplaceOpWithIO(new_ops, ops[start_index + kMatMulK2Index],
                  {mul_output, std::nullopt}, {matmul2_output});
  // Concat
  std::vector<uint32_t> concat_output_dim = matmul1_output.GetDims();
  concat_output_dim[3] += matmul2_output.GetDim(3);
  auto& concat_output = tensor_pool.CloneNativeTensorFrom(
      ops[start_index + kConcatIndex].GetOutputTensor(0), concat_output_dim);
  EmplaceOpWithIO(new_ops, ops[start_index + kConcatIndex],
                  {matmul1_output, matmul2_output}, {concat_output});
  // Add
  auto& add_output = tensor_pool.CloneNativeTensorFrom(
      ops[start_index + kAddIndex].GetOutputTensor(0), concat_output.GetDims());
  EmplaceOpWithIO(new_ops, ops[start_index + kAddIndex],
                  {concat_output, std::nullopt}, {add_output});
  // Softmax
  auto& softmax_output = tensor_pool.CloneNativeTensorFrom(
      ops[start_index + kSoftmaxIndex].GetOutputTensor(0),
      add_output.GetDims());
  EmplaceOpWithIO(new_ops, ops[start_index + kSoftmaxIndex], {add_output},
                  {softmax_output});
  // Slice 1
  // Create StridedSlice param ranges.
  auto mha_slice1_param =
      ops[start_index + kSlice1Index].GetTensorPararm(0).GetTensor();
  auto mha_slice1_param_data = mha_slice1_param.GetTensorData<int32_t>();
  std::vector<int32_t> slice1_ranges(mha_slice1_param_data.value().begin(),
                                     mha_slice1_param_data.value().end());
  slice1_ranges[kSlice3rdAxisEndIndex] /= num_heads;
  auto& slice1_param_tensor = tensor_pool.CreateStaticTensor(
      mha_slice1_param.GetDataType(), mha_slice1_param.GetQuantParams(),
      mha_slice1_param.GetDims(), mha_slice1_param.GetTensorBytes(),
      slice1_ranges.data());
  // Create StridedSlice op.
  auto slice1_output_dims =
      ops[start_index + kSlice1Index].GetOutputTensor(0).GetDims();
  slice1_output_dims[2] /= num_heads;
  auto& slice1_output = tensor_pool.CloneNativeTensorFrom(
      ops[start_index + kSlice1Index].GetOutputTensor(0), slice1_output_dims);
  EmplaceOpWithIO(new_ops, ops[start_index + kSlice1Index], {softmax_output},
                  {slice1_output});
  new_ops.back().ClearTensorParams();
  new_ops.back().AddTensorParam(QNN_OP_STRIDED_SLICE_PARAM_RANGES,
                                slice1_param_tensor);
  // MatMul 1
  const auto& matmulv_cache_output =
      ops[start_index + kMatMulV1Index].GetOutputTensor(0);

  std::vector<uint32_t> matmul1_v_output_dim = matmulv_cache_output.GetDims();
  matmul1_v_output_dim[2] = matmul1_v_output_dim[2] / num_heads;
  auto& matmul1_v_output = tensor_pool.CloneNativeTensorFrom(
      matmulv_cache_output, matmul1_v_output_dim);
  EmplaceOpWithIO(new_ops, ops[start_index + kMatMulV1Index],
                  {slice1_output, std::nullopt}, {matmul1_v_output});
  // Slice 2
  // Create StridedSlice param ranges.
  auto mha_slice2_param =
      ops[start_index + kSlice2Index].GetTensorPararm(0).GetTensor();
  auto mha_slice2_param_data = mha_slice2_param.GetTensorData<int32_t>();
  std::vector<int32_t> slice2_ranges(mha_slice2_param_data.value().begin(),
                                     mha_slice2_param_data.value().end());
  slice2_ranges[kSlice3rdAxisEndIndex] /= num_heads;
  auto& slice2_param_tensor = tensor_pool.CreateStaticTensor(
      mha_slice2_param.GetDataType(), mha_slice2_param.GetQuantParams(),
      mha_slice2_param.GetDims(), mha_slice2_param.GetTensorBytes(),
      slice2_ranges.data());
  // Create StridedSlice op.
  auto slice2_output_dims =
      ops[start_index + kSlice2Index].GetOutputTensor(0).GetDims();
  slice2_output_dims[2] /= num_heads;
  auto& slice2_output = tensor_pool.CloneNativeTensorFrom(
      ops[start_index + kSlice2Index].GetOutputTensor(0), slice2_output_dims);
  EmplaceOpWithIO(new_ops, ops[start_index + kSlice2Index], {softmax_output},
                  {slice2_output});
  new_ops.back().ClearTensorParams();
  new_ops.back().AddTensorParam(QNN_OP_STRIDED_SLICE_PARAM_RANGES,
                                slice2_param_tensor);
  // MatMul 2
  const auto& matmulv_slice_output =
      ops[start_index + kMatMulV2Index].GetOutputTensor(0);
  std::vector<uint32_t> matmul2_v_output_dim = matmulv_slice_output.GetDims();
  matmul2_v_output_dim[2] = matmul2_v_output_dim[2] / num_heads;
  auto& matmul2_v_output = tensor_pool.CloneNativeTensorFrom(
      matmulv_slice_output, matmul2_v_output_dim);
  EmplaceOpWithIO(new_ops, ops[start_index + kMatMulV2Index],
                  {slice2_output, std::nullopt}, {matmul2_v_output});
  // Add
  auto& add_final_output = tensor_pool.CloneNativeTensorFrom(
      ops[start_index + kAdd2Index].GetOutputTensor(0),
      matmul1_v_output.GetDims());
  EmplaceOpWithIO(new_ops, ops[start_index + kAdd2Index],
                  {matmul1_v_output, matmul2_v_output}, {add_final_output});
  return add_final_output;
}

TensorWrapper& BuildSingleSHA(
    std::vector<OpWrapper>& new_ops, TensorPool& tensor_pool,
    TensorWrapper& v_cache, TensorWrapper& q_slice,
    TensorWrapper& sha_mul_input, TensorWrapper& sha_add_input_1,
    TensorWrapper& sha_add_input_2, TensorWrapper& v_slice,
    const uint32_t num_attn_per_kv_heads, const OpWrapper& mul,
    const OpWrapper& matmul_k1, const OpWrapper& add_1,
    const OpWrapper& matmul_k2, const OpWrapper& concat, const OpWrapper& add_2,
    const OpWrapper& reshape_3, const OpWrapper& softmax,
    const OpWrapper& slice_1, const OpWrapper& slice_2,
    const OpWrapper& matmul_v1, const OpWrapper& matmul_v2,
    const OpWrapper& add_3) {
  // Mul
  auto mul_output_dims = mul.GetOutputTensor(0).GetDims();
  mul_output_dims.erase(mul_output_dims.begin() + 1);
  auto& mul_output = tensor_pool.CloneNativeTensorFrom(mul.GetOutputTensor(0),
                                                       mul_output_dims);
  EmplaceOpWithIO(new_ops, mul, {sha_mul_input, std::nullopt}, {mul_output});

  // Matmul q
  auto matmul_q_output_dims = matmul_k1.GetOutputTensor(0).GetDims();
  matmul_q_output_dims.erase(matmul_q_output_dims.begin() + 1);
  matmul_q_output_dims[1] /= num_attn_per_kv_heads;
  auto& matmul_q_output = tensor_pool.CloneNativeTensorFrom(
      matmul_k1.GetOutputTensor(0), matmul_q_output_dims);
  EmplaceOpWithIO(new_ops, matmul_k1, {mul_output, q_slice}, {matmul_q_output});

  // Add
  auto add_1_output_dims = add_1.GetOutputTensor(0).GetDims();
  add_1_output_dims.erase(add_1_output_dims.begin() + 1);
  auto& add_1_output = tensor_pool.CloneNativeTensorFrom(
      add_1.GetOutputTensor(0), add_1_output_dims);
  EmplaceOpWithIO(new_ops, add_1, {sha_add_input_1, sha_add_input_2},
                  {add_1_output});

  // Matmul k
  auto matmul_qk_output_dims = matmul_k2.GetOutputTensor(0).GetDims();
  matmul_qk_output_dims.erase(matmul_qk_output_dims.begin() + 1);
  matmul_qk_output_dims[1] /= num_attn_per_kv_heads;
  auto& matmul_qk_output = tensor_pool.CloneNativeTensorFrom(
      matmul_k2.GetOutputTensor(0), matmul_qk_output_dims);
  EmplaceOpWithIO(new_ops, matmul_k2, {mul_output, add_1_output},
                  {matmul_qk_output});

  // Concat
  std::uint32_t adjusted_axis = 2;
  auto concat_output_dims = concat.GetOutputTensor(0).GetDims();
  concat_output_dims.erase(concat_output_dims.begin() + 1);
  concat_output_dims[1] /= num_attn_per_kv_heads;
  auto& concat_output = tensor_pool.CloneNativeTensorFrom(
      concat.GetOutputTensor(0), concat_output_dims);
  auto concat_op =
      BuildConcatenationOp(tensor_pool, {matmul_q_output, matmul_qk_output},
                           {concat_output}, adjusted_axis);
  std::move(concat_op.begin(), concat_op.end(), std::back_inserter(new_ops));

  // Add 2
  auto add_2_output_dims = add_2.GetOutputTensor(0).GetDims();
  add_2_output_dims[0] = 1;
  add_2_output_dims[1] = 1;
  auto& add_2_output = tensor_pool.CloneNativeTensorFrom(
      add_2.GetOutputTensor(0), add_2_output_dims);
  EmplaceOpWithIO(new_ops, add_2, {concat_output, std::nullopt},
                  {add_2_output});

  // Reshape 3
  auto reshape_3_output_dims = reshape_3.GetOutputTensor(0).GetDims();
  reshape_3_output_dims.erase(reshape_3_output_dims.begin() + 1);
  reshape_3_output_dims[1] /= num_attn_per_kv_heads;
  auto& reshape_3_output = tensor_pool.CloneNativeTensorFrom(
      reshape_3.GetOutputTensor(0), reshape_3_output_dims);
  EmplaceOpWithIO(new_ops, reshape_3, {add_2_output}, {reshape_3_output});

  // Softmax
  auto softmax_output_dims = softmax.GetOutputTensor(0).GetDims();
  softmax_output_dims.erase(softmax_output_dims.begin() + 1);
  softmax_output_dims[1] /= num_attn_per_kv_heads;
  auto& softmax_output = tensor_pool.CloneNativeTensorFrom(
      softmax.GetOutputTensor(0), softmax_output_dims);
  EmplaceOpWithIO(new_ops, softmax, {reshape_3_output}, {softmax_output});

  // Slice 1
  auto slice_1_param = slice_1.GetTensorPararm(0).GetTensor();
  auto slice_1_param_data = slice_1_param.GetTensorData<int32_t>();
  std::vector<int32_t> slice_1_ranges(slice_1_param_data.value().begin(),
                                      slice_1_param_data.value().end());
  slice_1_ranges.erase(slice_1_ranges.begin() + 3, slice_1_ranges.begin() + 6);
  slice_1_ranges[4] /= num_attn_per_kv_heads;
  std::vector<uint32_t> slice_1_param_dims = {
      static_cast<uint32_t>(slice_1_ranges.size() / 3), 3};
  auto& slice_1_param_tensor = tensor_pool.CreateStaticTensor(
      slice_1_param.GetDataType(), slice_1_param.GetQuantParams(),
      slice_1_param_dims, sizeof(int32_t) * slice_1_ranges.size(),
      slice_1_ranges.data());
  auto slice_1_output_dims = slice_1.GetOutputTensor(0).GetDims();
  slice_1_output_dims.erase(slice_1_output_dims.begin() + 1);
  slice_1_output_dims[1] /= num_attn_per_kv_heads;
  auto& slice_1_output = tensor_pool.CloneNativeTensorFrom(
      slice_1.GetOutputTensor(0), slice_1_output_dims);
  auto& slice_op_1 =
      EmplaceOpWithIO(new_ops, slice_1, {softmax_output}, {slice_1_output});
  slice_op_1.ClearTensorParams();
  slice_op_1.AddTensorParam(QNN_OP_STRIDED_SLICE_PARAM_RANGES,
                            slice_1_param_tensor);

  // Slice 2
  auto slice_2_param = slice_2.GetTensorPararm(0).GetTensor();
  auto slice_2_param_data = slice_2_param.GetTensorData<int32_t>();
  std::vector<int32_t> slice_2_ranges(slice_2_param_data.value().begin(),
                                      slice_2_param_data.value().end());
  slice_2_ranges.erase(slice_2_ranges.begin() + 3, slice_2_ranges.begin() + 6);
  slice_2_ranges[4] /= num_attn_per_kv_heads;
  std::vector<uint32_t> slice_2_param_dims = {
      static_cast<uint32_t>(slice_2_ranges.size() / 3), 3};
  auto& slice_2_param_tensor = tensor_pool.CreateStaticTensor(
      slice_2_param.GetDataType(), slice_2_param.GetQuantParams(),
      slice_2_param_dims, sizeof(int32_t) * slice_2_ranges.size(),
      slice_2_ranges.data());
  auto slice_2_output_dims = slice_2.GetOutputTensor(0).GetDims();
  slice_2_output_dims.erase(slice_2_output_dims.begin() + 1);
  slice_2_output_dims[1] /= num_attn_per_kv_heads;
  auto& slice_2_output = tensor_pool.CloneNativeTensorFrom(
      slice_2.GetOutputTensor(0), slice_2_output_dims);
  auto& slice_op_2 =
      EmplaceOpWithIO(new_ops, slice_2, {softmax_output}, {slice_2_output});
  slice_op_2.ClearTensorParams();
  slice_op_2.AddTensorParam(QNN_OP_STRIDED_SLICE_PARAM_RANGES,
                            slice_2_param_tensor);

  // Matmul v1
  auto matmul_v1_output_dims = matmul_v1.GetOutputTensor(0).GetDims();
  matmul_v1_output_dims.erase(matmul_v1_output_dims.begin() + 1);
  matmul_v1_output_dims[1] /= num_attn_per_kv_heads;
  auto& matmul_v1_output = tensor_pool.CloneNativeTensorFrom(
      matmul_v1.GetOutputTensor(0), matmul_v1_output_dims);
  EmplaceOpWithIO(new_ops, matmul_v1, {slice_1_output, v_cache},
                  {matmul_v1_output});

  // Matmul v2
  auto matmul_v2_output_dims = matmul_v2.GetOutputTensor(0).GetDims();
  matmul_v2_output_dims.erase(matmul_v2_output_dims.begin() + 1);
  matmul_v2_output_dims[1] /= num_attn_per_kv_heads;
  auto& matmul_v2_output = tensor_pool.CloneNativeTensorFrom(
      matmul_v2.GetOutputTensor(0), matmul_v2_output_dims);
  EmplaceOpWithIO(new_ops, matmul_v2, {slice_2_output, v_slice},
                  {matmul_v2_output});

  // Add 3
  auto add_3_output_dims = add_3.GetOutputTensor(0).GetDims();
  add_3_output_dims.erase(add_3_output_dims.begin() + 1);
  add_3_output_dims[1] /= num_attn_per_kv_heads;
  auto& add_3_output = tensor_pool.CloneNativeTensorFrom(
      add_3.GetOutputTensor(0), add_3_output_dims);
  EmplaceOpWithIO(new_ops, add_3, {matmul_v1_output, matmul_v2_output},
                  {add_3_output});

  return add_3_output;
}

void CloneNamespace(OpWrapper& source, std::vector<OpWrapper>& ops) {
  absl::string_view start_op_name = source.GetOpConfig().v1.name;
  size_t pos = start_op_name.rfind('/');
  if (pos == absl::string_view::npos) {
    return;
  }
  for (auto& op : ops) {
    op.AddPrefixToName(absl::StrCat(start_op_name.substr(0, pos), "/"));
  }
}

std::vector<OpWrapper> TransformToSHA(
    std::vector<OpWrapper>& ops, size_t start_index, TensorPool& tensor_pool,
    const qnn::TensorWrapper& mha_input, const qnn::TensorWrapper& mha_output,
    const ::qnn::OpWrapper& scaling_mul, size_t num_heads) {
  std::vector<OpWrapper> new_ops;

  // Prepare inputs for num_heads SHAs.
  std::vector<::qnn::TensorWrapperRef> sha_inputs;
  sha_inputs.reserve(num_heads);
  for (int i = 0; i < num_heads; ++i) {
    auto head_input_dims = ops[start_index].GetOutputTensor(0).GetDims();
    head_input_dims[2] /= num_heads;
    auto& split_output =
        tensor_pool.CloneNativeTensorFrom(mha_input, head_input_dims);
    sha_inputs.emplace_back(split_output);
  }
  // Split
  const std::array<int32_t, 1> split_axis_data{2};
  auto& split_axis = tensor_pool.CreateStaticTensor(
      QNN_DATATYPE_INT_32, {}, {split_axis_data.size()},
      split_axis_data.size() * sizeof(split_axis_data[0]),
      split_axis_data.data());
  auto split = BuildSplitOp(
      tensor_pool, {split_axis, const_cast<::qnn::TensorWrapper&>(mha_input)},
      sha_inputs, num_heads);
  CloneNamespace(ops[start_index], split);
  std::move(split.begin(), split.end(), std::back_inserter(new_ops));
  // Prepare outputs for num_heads SHAs.
  std::vector<::qnn::TensorWrapperRef> sha_outputs;
  sha_outputs.reserve(num_heads);
  // Create num_heads SHA.
  for (int i = 0; i < num_heads; ++i) {
    sha_outputs.emplace_back(
        BuildSingleSHA(ops, start_index, new_ops, tensor_pool,
                       const_cast<TensorWrapper&>(sha_inputs[i].get()),
                       scaling_mul, num_heads));
  }
  // Concat
  auto concat_dims = mha_output.GetDims();
  concat_dims.insert(concat_dims.begin(), 1);
  auto& concat_output =
      tensor_pool.CloneNativeTensorFrom(mha_output, concat_dims);
  auto concat_final =
      BuildConcatenationOp(tensor_pool, sha_outputs, {concat_output}, 3);
  CloneNamespace(ops[start_index], concat_final);
  std::move(concat_final.begin(), concat_final.end(),
            std::back_inserter(new_ops));
  // Reshape
  auto reshape =
      BuildReshapeOp(tensor_pool, {concat_output},
                     {const_cast<::qnn::TensorWrapper&>(mha_output)});
  CloneNamespace(ops[start_index], reshape);
  std::move(reshape.begin(), reshape.end(), std::back_inserter(new_ops));
  return new_ops;
}

}  // namespace

size_t OptimizeMHAPrefill(std::function<bool(OpWrapper&)> validate_op_config,
                          std::vector<OpWrapper>& ops, size_t start_index,
                          TensorPool& tensor_pool, size_t pattern_size) {
  // Connection check
  if (!(IS_CONNECTED(kMulIndex, 0, kTransposePrefillIndex, 0) &&
        IS_CONNECTED(kTransposePrefillIndex, 0, kReshapePrefillIndex, 0) &&
        IS_CONNECTED(kReshapePrefillIndex, 0, kMatMulK1Index + 2, 0) &&
        IS_CONNECTED(kReshapePrefillIndex, 0, kMatMulK2Index + 2, 0) &&
        IS_CONNECTED(kMatMulK1Index + 2, 0, kConcatIndex + 2, 0) &&
        IS_CONNECTED(kMatMulK2Index + 2, 0, kConcatIndex + 2, 1) &&
        IS_CONNECTED(kConcatIndex + 2, 0, kReshape0Index + 2, 0) &&
        IS_CONNECTED(kReshape0Index + 2, 0, kAddIndex + 2, 0) &&
        IS_CONNECTED(kAddIndex + 2, 0, kReshape1Index + 2, 0) &&
        IS_CONNECTED(kReshape1Index + 2, 0, kSoftmaxIndex + 2, 0) &&
        IS_CONNECTED(kSoftmaxIndex + 2, 0, kSlice1Index + 2, 0) &&
        IS_CONNECTED(kSoftmaxIndex + 2, 0, kSlice2Index + 2, 0) &&
        IS_CONNECTED(kSlice1Index + 2, 0, kMatMulV1Index + 2, 0) &&
        IS_CONNECTED(kSlice2Index + 2, 0, kMatMulV2Index + 2, 0) &&
        IS_CONNECTED(kMatMulV1Index + 2, 0, kAdd2Index + 2, 0) &&
        IS_CONNECTED(kMatMulV2Index + 2, 0, kAdd2Index + 2, 1) &&
        IS_CONNECTED(kAdd2Index + 2, 0, kReshape2Index + 2, 0) &&
        IS_CONNECTED(kReshape2Index + 2, 0, kTranspose2Index + 2, 0) &&
        IS_CONNECTED(kTranspose2Index + 2, 0, kReshape3Index + 2, 0))) {
    return 1;
  }
  // Graph transform
  QNN_LOG_INFO("[G2G] MHA optimization (Prefill)");
  std::vector<OpWrapper> new_ops;
  const auto& scaling_mul = ops[start_index + kMulIndex];
  const auto& pattern_input = scaling_mul.GetInputTensor(0);
  const auto& pattern_output =
      ops[start_index + pattern_size - 1].GetOutputTensor(0);

  // Transpose
  auto transpose_output_dims =
      ops[start_index + kTransposePrefillIndex].GetOutputTensor(0).GetDims();
  auto& transpose_output =
      tensor_pool.CloneNativeTensorFrom(pattern_input, transpose_output_dims);
  EmplaceOpWithIO(new_ops, ops[start_index + kTransposePrefillIndex],
                  {const_cast<::qnn::TensorWrapper&>(pattern_input)},
                  {transpose_output});

  // Reshape
  auto& reshape_output = tensor_pool.CloneNativeTensorFrom(
      pattern_input, {transpose_output_dims[0], 1,
                      transpose_output_dims[1] * transpose_output_dims[2],
                      transpose_output_dims[3]});
  EmplaceOpWithIO(new_ops, ops[start_index + kReshapePrefillIndex],
                  {transpose_output}, {reshape_output});

  // Process MHA to SHA transformation.
  const int num_heads = pattern_input.GetDim(2);
  const auto& mha_input = new_ops.back().GetOutputTensor(0);
  auto sha_ops =
      TransformToSHA(ops, start_index + new_ops.size(), tensor_pool, mha_input,
                     pattern_output, scaling_mul, num_heads);
  std::move(sha_ops.begin(), sha_ops.end(), std::back_inserter(new_ops));

  // Validate new graph.
  // TODO(jiunkaiy): Disable bypassing Split int16 op validator.
  const bool is_valid =
      std::all_of(new_ops.begin(), new_ops.end(),
                  [validate_op_config](::qnn::OpWrapper& op_wrapper) -> bool {
                    return op_wrapper.IsOpCode(QnnOpCode::kSplit) ||
                           validate_op_config(op_wrapper);
                  });
  if (is_valid) {
    // Adjust the name to avoid a name collision in the Qnn JSON dump.
    for (size_t i = 0; i < new_ops.size(); ++i) {
      new_ops[i].AddSuffixToName(absl::StrCat("_qcg2g_", i));
    }
    // Replace the matched pattern with a newly generated subgraph.
    size_t step_size = new_ops.size();
    ops.insert(ops.begin() + start_index + pattern_size,
               std::make_move_iterator(new_ops.begin()),
               std::make_move_iterator(new_ops.end()));
    ops.erase(ops.begin() + start_index,
              ops.begin() + start_index + pattern_size);
    return step_size;
  }
  QNN_LOG_WARNING(
      "[G2G] Validation failed. Rolling back to the original graph.");
  return 1;
}

size_t OptimizeMHADecode(std::function<bool(OpWrapper&)> validate_op_config,
                         std::vector<OpWrapper>& ops, size_t start_index,
                         TensorPool& tensor_pool, size_t pattern_size) {
  // Connection check
  if (!(IS_CONNECTED(kMulIndex, 0, kMatMulK1Index, 0) &&
        IS_CONNECTED(kMulIndex, 0, kMatMulK2Index, 0) &&
        IS_CONNECTED(kMatMulK1Index, 0, kConcatIndex, 0) &&
        IS_CONNECTED(kMatMulK2Index, 0, kConcatIndex, 1) &&
        IS_CONNECTED(kConcatIndex, 0, kReshape0Index, 0) &&
        IS_CONNECTED(kReshape0Index, 0, kAddIndex, 0) &&
        IS_CONNECTED(kAddIndex, 0, kReshape1Index, 0) &&
        IS_CONNECTED(kReshape1Index, 0, kSoftmaxIndex, 0) &&
        IS_CONNECTED(kSoftmaxIndex, 0, kSlice1Index, 0) &&
        IS_CONNECTED(kSoftmaxIndex, 0, kSlice2Index, 0) &&
        IS_CONNECTED(kSlice1Index, 0, kMatMulV1Index, 0) &&
        IS_CONNECTED(kSlice2Index, 0, kMatMulV2Index, 0) &&
        IS_CONNECTED(kMatMulV1Index, 0, kAdd2Index, 0) &&
        IS_CONNECTED(kMatMulV2Index, 0, kAdd2Index, 1) &&
        IS_CONNECTED(kAdd2Index, 0, kReshape2Index, 0))) {
    return 1;
  }
  // Graph transform
  QNN_LOG_INFO("[G2G] MHA optimization (Decode)");
  std::vector<OpWrapper> new_ops;
  const auto& scaling_mul = ops[start_index + kMulIndex];
  const auto& pattern_input = scaling_mul.GetInputTensor(0);
  const auto& pattern_output =
      ops[start_index + pattern_size - 1].GetOutputTensor(0);

  // Process MHA to SHA transformation.
  const int num_heads = pattern_input.GetDim(2);
  auto sha_ops =
      TransformToSHA(ops, start_index + new_ops.size(), tensor_pool,
                     pattern_input, pattern_output, scaling_mul, num_heads);
  std::move(sha_ops.begin(), sha_ops.end(), std::back_inserter(new_ops));

  // Validate new graph.
  // TODO(jiunkaiy): Disable bypassing Split int16 op validator.
  const bool is_valid =
      std::all_of(new_ops.begin(), new_ops.end(),
                  [validate_op_config](::qnn::OpWrapper& op_wrapper) -> bool {
                    return op_wrapper.IsOpCode(QnnOpCode::kSplit) ||
                           validate_op_config(op_wrapper);
                  });
  if (is_valid) {
    // Adjust the name to avoid a name collision in the Qnn JSON dump.
    for (size_t i = 0; i < new_ops.size(); ++i) {
      new_ops[i].AddSuffixToName(absl::StrCat("_qcg2g_", i));
    }
    // Replace the matched pattern with a newly generated subgraph.
    size_t step_size = new_ops.size();
    ops.insert(ops.begin() + start_index + pattern_size,
               std::make_move_iterator(new_ops.begin()),
               std::make_move_iterator(new_ops.end()));
    ops.erase(ops.begin() + start_index,
              ops.begin() + start_index + pattern_size);
    return step_size;
  }
  QNN_LOG_WARNING(
      "[G2G] Validation failed. Rolling back to the original graph.");
  return 1;
}

<<<<<<< HEAD
size_t OptimizeMHAFastVlmPrefill(
    std::function<bool(OpWrapper&)> validate_op_config,
    std::vector<OpWrapper>& ops, size_t start_index, TensorPool& tensor_pool,
    size_t pattern_size) {
  constexpr size_t add_1_index = -2;
  constexpr size_t mul_index = 0;
  constexpr size_t reshape_1_index = 1;
  constexpr size_t matmul_q_index = 2;
  constexpr size_t matmul_qk_index = 3;
  constexpr size_t concat_index = 4;
  constexpr size_t reshape_2_index = 5;
  constexpr size_t add_2_index = 6;
  constexpr size_t reshape_3_index = 7;
  constexpr size_t softmax_index = 8;
  constexpr size_t slice_1_index = 9;
  constexpr size_t slice_2_index = 10;
  constexpr size_t matmul_v1_index = 11;
  constexpr size_t matmul_v2_index = 12;
  constexpr size_t add_3_index = 13;
  constexpr size_t reshape_4_index = 14;
  constexpr size_t transpose_2_index = 15;
  constexpr size_t reshape_5_index = 16;

  const auto is_connected =
      [&ops, &start_index](size_t output_op_index, size_t output_tensor_index,
                           size_t input_op_index,
                           size_t input_tensor_index) -> bool {
    return ops[start_index + output_op_index].GetOutputTensor(
               output_tensor_index) ==
           ops[start_index + input_op_index].GetInputTensor(input_tensor_index);
  };
  if (!(is_connected(add_1_index, 0, matmul_qk_index, 1) &&
        is_connected(mul_index, 0, reshape_1_index, 0) &&
        is_connected(reshape_1_index, 0, matmul_q_index, 0) &&
        is_connected(reshape_1_index, 0, matmul_qk_index, 0) &&
        is_connected(matmul_q_index, 0, concat_index, 0) &&
        is_connected(matmul_qk_index, 0, concat_index, 1) &&
        is_connected(concat_index, 0, reshape_2_index, 0) &&
        is_connected(reshape_2_index, 0, add_2_index, 0) &&
        is_connected(add_2_index, 0, reshape_3_index, 0) &&
        is_connected(reshape_3_index, 0, softmax_index, 0) &&
        is_connected(softmax_index, 0, slice_1_index, 0) &&
        is_connected(softmax_index, 0, slice_2_index, 0) &&
        is_connected(slice_1_index, 0, matmul_v1_index, 0) &&
        is_connected(slice_2_index, 0, matmul_v2_index, 0) &&
        is_connected(matmul_v1_index, 0, add_3_index, 0) &&
        is_connected(matmul_v2_index, 0, add_3_index, 1) &&
        is_connected(add_3_index, 0, reshape_4_index, 0) &&
        is_connected(reshape_4_index, 0, transpose_2_index, 0) &&
        is_connected(transpose_2_index, 0, reshape_5_index, 0))) {
    return 1;
  }
  QNN_LOG_INFO("[G2G] MHA optimization (fast vlm Prefill)");

  // QKV Unpack
  const auto& matmul_v1_in =
      ops[start_index + matmul_v1_index].GetInputTensor(1);
  auto unpack_1_dims =
      ops[start_index + matmul_v1_index].GetInputTensor(1).GetDims();
  uint32_t num_kv_heads = unpack_1_dims[1];
  const auto& matmul_q_in = ops[start_index + matmul_q_index].GetInputTensor(1);
  auto unpack_2_dims = matmul_q_in.GetDims();
  const auto& mul_in = ops[start_index + mul_index].GetInputTensor(0);
  auto unpack_3_dims = mul_in.GetDims();
  uint32_t num_attn_heads = unpack_3_dims[1];
  uint32_t num_attn_per_kv_heads = num_attn_heads / num_kv_heads;
  const auto& add_1_in_1 = ops[start_index + add_1_index].GetInputTensor(0);
  auto unpack_4_dims = add_1_in_1.GetDims();
  const auto& add_1_in_2 = ops[start_index + add_1_index].GetInputTensor(1);
  auto unpack_5_dims = add_1_in_2.GetDims();
  const auto& matmul_v2_in =
      ops[start_index + matmul_v2_index].GetInputTensor(1);
  auto unpack_6_dims = matmul_v2_in.GetDims();
  const auto& pattern_output =
      ops[start_index + pattern_size - 1].GetOutputTensor(0);
  auto mha_output_dims = pattern_output.GetDims();
  if (!(num_kv_heads == unpack_2_dims[1] &&
        num_kv_heads == (unpack_3_dims[1] / 7) &&
        num_kv_heads == unpack_4_dims[1] && num_kv_heads == unpack_5_dims[1] &&
        num_kv_heads == unpack_6_dims[1] &&
        num_kv_heads == (mha_output_dims[1] / 64))) {
    QNN_LOG_WARNING(
        "[G2G] num_kv heads: %d not match heads in [unpack_2: %d, unpack_3: "
        "%d, unpack_4: %d, unpack_5: %d, unpack_6: %d, "
        "mha_output: %d]",
        num_kv_heads, unpack_2_dims[1], unpack_3_dims[1] / 7, unpack_4_dims[1],
        unpack_5_dims[1], unpack_6_dims[1], mha_output_dims[1] / 64);
    return 1;
  }
  QNN_LOG_INFO("[G2G] num_kv_heads match...");

  std::vector<OpWrapper> new_ops;
  std::vector<TensorWrapperRef> unpack_1_sha_inputs;
  std::vector<TensorWrapperRef> unpack_2_sha_inputs;
  std::vector<TensorWrapperRef> unpack_3_sha_inputs;
  std::vector<TensorWrapperRef> unpack_4_sha_inputs;
  std::vector<TensorWrapperRef> unpack_5_sha_inputs;
  std::vector<TensorWrapperRef> unpack_6_sha_inputs;

  unpack_1_dims.erase(unpack_1_dims.begin() + 1);
  unpack_2_dims.erase(unpack_2_dims.begin() + 1);
  unpack_3_dims.erase(unpack_3_dims.begin() + 1);
  unpack_4_dims.erase(unpack_4_dims.begin() + 1);
  unpack_5_dims.erase(unpack_5_dims.begin() + 1);
  unpack_6_dims.erase(unpack_6_dims.begin() + 1);

  unpack_1_sha_inputs.reserve(num_kv_heads);
  unpack_2_sha_inputs.reserve(num_kv_heads);
  unpack_3_sha_inputs.reserve(num_attn_heads);
  unpack_4_sha_inputs.reserve(num_kv_heads);
  unpack_5_sha_inputs.reserve(num_kv_heads);
  unpack_6_sha_inputs.reserve(num_kv_heads);

  for (int i = 0; i < num_kv_heads; i++) {
    auto& unpack_1 =
        tensor_pool.CloneNativeTensorFrom(matmul_v1_in, unpack_1_dims);
    unpack_1_sha_inputs.emplace_back(unpack_1);
    auto& unpack_2 =
        tensor_pool.CloneNativeTensorFrom(matmul_q_in, unpack_2_dims);
    unpack_2_sha_inputs.emplace_back(unpack_2);
    for (int j = 0; j < num_attn_per_kv_heads; j++) {
      auto& unpack_3 = tensor_pool.CloneNativeTensorFrom(mul_in, unpack_3_dims);
      unpack_3_sha_inputs.emplace_back(unpack_3);
    }
    auto& unpack_4 =
        tensor_pool.CloneNativeTensorFrom(add_1_in_1, unpack_4_dims);
    unpack_4_sha_inputs.emplace_back(unpack_4);
    auto& unpack_5 =
        tensor_pool.CloneNativeTensorFrom(add_1_in_2, unpack_5_dims);
    unpack_5_sha_inputs.emplace_back(unpack_5);
    auto& unpack_6 =
        tensor_pool.CloneNativeTensorFrom(matmul_v2_in, unpack_6_dims);
    unpack_6_sha_inputs.emplace_back(unpack_6);
  }

  // Unpack 1-5
  auto unpack_1_op = BuildUnpackOp(
      tensor_pool, {const_cast<::qnn::TensorWrapper&>(matmul_v1_in)},
      unpack_1_sha_inputs, 1);
  std::move(unpack_1_op.begin(), unpack_1_op.end(),
            std::back_inserter(new_ops));
  auto unpack_2_op = BuildUnpackOp(
      tensor_pool, {const_cast<::qnn::TensorWrapper&>(matmul_q_in)},
      unpack_2_sha_inputs, 1);
  std::move(unpack_2_op.begin(), unpack_2_op.end(),
            std::back_inserter(new_ops));
  auto unpack_3_op =
      BuildUnpackOp(tensor_pool, {const_cast<::qnn::TensorWrapper&>(mul_in)},
                    unpack_3_sha_inputs, 1);
  std::move(unpack_3_op.begin(), unpack_3_op.end(),
            std::back_inserter(new_ops));
  auto unpack_4_op = BuildUnpackOp(
      tensor_pool, {const_cast<::qnn::TensorWrapper&>(add_1_in_1)},
      unpack_4_sha_inputs, 1);
  std::move(unpack_4_op.begin(), unpack_4_op.end(),
            std::back_inserter(new_ops));
  auto unpack_5_op = BuildUnpackOp(
      tensor_pool, {const_cast<::qnn::TensorWrapper&>(add_1_in_2)},
      unpack_5_sha_inputs, 1);
  std::move(unpack_5_op.begin(), unpack_5_op.end(),
            std::back_inserter(new_ops));
  auto unpack_6_op = BuildUnpackOp(
      tensor_pool, {const_cast<::qnn::TensorWrapper&>(matmul_v2_in)},
      unpack_6_sha_inputs, 1);
  std::move(unpack_6_op.begin(), unpack_6_op.end(),
            std::back_inserter(new_ops));

  // build num_head SHAs
  std::vector<TensorWrapperRef> sha_outputs;
  sha_outputs.reserve(num_attn_heads);
  for (size_t i = 0; i < num_kv_heads; ++i) {
    for (size_t j = 0; j < num_attn_per_kv_heads; ++j) {
      auto& sha_output = BuildSingleSHA(
          new_ops, tensor_pool, unpack_1_sha_inputs[i], unpack_2_sha_inputs[i],
          unpack_3_sha_inputs[i * num_attn_per_kv_heads + j],
          unpack_4_sha_inputs[i], unpack_5_sha_inputs[i],
          unpack_6_sha_inputs[i], num_attn_per_kv_heads,
          ops[start_index + mul_index], ops[start_index + matmul_q_index],
          ops[start_index + add_1_index], ops[start_index + matmul_qk_index],
          ops[start_index + concat_index], ops[start_index + add_2_index],
          ops[start_index + reshape_3_index], ops[start_index + softmax_index],
          ops[start_index + slice_1_index], ops[start_index + slice_2_index],
          ops[start_index + matmul_v1_index],
          ops[start_index + matmul_v2_index], ops[start_index + add_3_index]);
      sha_outputs.emplace_back(sha_output);
    }
  }

  // Concat
  auto concat_op = BuildConcatenationOp(
      tensor_pool, sha_outputs,
      {const_cast<::qnn::TensorWrapper&>(pattern_output)}, 2);
  std::move(concat_op.begin(), concat_op.end(), std::back_inserter(new_ops));

  // Validate new graph.
  const bool is_valid =
      std::all_of(new_ops.begin(), new_ops.end(),
                  [validate_op_config](::qnn::OpWrapper& op_wrapper) -> bool {
                    return validate_op_config(op_wrapper);
                  });
  if (is_valid) {
    // Adjust the name to avoid a name collision in the Qnn JSON dump.
    for (size_t i = 0; i < new_ops.size(); ++i) {
      new_ops[i].AddSuffixToName(absl::StrCat("_qcg2g_", i));
    }
    // Replace the matched pattern with a newly generated subgraph.
    size_t step_size = new_ops.size();
    ops.insert(ops.begin() + start_index + pattern_size,
               std::make_move_iterator(new_ops.begin()),
               std::make_move_iterator(new_ops.end()));
    ops.erase(ops.begin() + start_index,
              ops.begin() + start_index + pattern_size);
    return step_size;
  }

  QNN_LOG_WARNING(
      "[G2G] Validation failed. Rolling back to the original graph.");
  return 1;
}

=======
size_t OptimizeMHAAttn(std::function<bool(OpWrapper&)> validate_op_config,
                       std::vector<OpWrapper>& ops, size_t attn_start_index,
                       TensorPool& tensor_pool, size_t pattern_size) {
  // attn (attention mask)
  constexpr size_t kAttnSelect = 7;
  constexpr size_t kAttnNotEqual = 6;
  constexpr size_t kAttnReshape = 5;
  // attn (QK)
  constexpr int32_t kAttnMulQ = -4;
  constexpr int32_t kAttnMulK = -3;
  constexpr int32_t kAttnTransposeQ = -2;
  constexpr int32_t kAttnTransposeK = -1;
  // attn (Softmax & V)
  constexpr int32_t kAttnSoftmax = 1;
  constexpr int32_t kAttnTransposeIn = 2;
  constexpr int32_t kAttnMatMul = 3;
  constexpr int32_t kAttnTransposeOut = 4;

  // Connection check: Reshape -> NotEqual -> Select
  size_t start_index = attn_start_index;
  if (!(IS_CONNECTED(kAttnReshape, 0, kAttnNotEqual, 0)) &&
      (IS_CONNECTED(kAttnNotEqual, 0, kAttnSelect, 0))) {
    return 1;
  }
  // attn_not_equal_op is copied from ops since ops will be modified.
  const auto& attn_not_equal_op = ops[attn_start_index + kAttnNotEqual];
  const auto& not_equal_out = attn_not_equal_op.GetOutputTensor(0);
  // Count the operations that have NotEqual as their source op.
  const auto& reshape_in = ops[attn_start_index + kAttnReshape].GetInputTensor(0);
  size_t num_out =
      std::count_if(ops.begin(), ops.end(), [&](const OpWrapper& op) {
        return op.IsOpCode(QnnOpCode::kElementWiseSelect) &&
               op.GetInputTensor(0) == not_equal_out;
      });
  if (num_out == 0) {
    return 1;
  }

  QNN_LOG_INFO("[G2G] MHA optimization (Attn)");
  // Handle masking.
  std::vector<OpWrapper> new_ops;
  auto not_equal_out_dims = not_equal_out.GetDims();
  not_equal_out_dims.erase(not_equal_out_dims.begin() + 1);
  auto& select_mask =
      tensor_pool.CloneNativeTensorFrom(not_equal_out, not_equal_out_dims);
  // Change NotEqual to Equal -> Cast -> Mul.
  const auto& zero_tensor = attn_not_equal_op.GetInputTensor(1);
  auto equal_op =
      BuildElementwiseEqualOp(tensor_pool,
                              {const_cast<::qnn::TensorWrapper&>(reshape_in),
                               const_cast<::qnn::TensorWrapper&>(zero_tensor)},
                              {select_mask});
  std::move(equal_op.begin(), equal_op.end(), std::back_inserter(new_ops));
  const auto& select_out =
      ops[attn_start_index + kAttnSelect].GetOutputTensor(0);
  auto select_out_dims = select_out.GetDims();
  select_out_dims.erase(select_out_dims.begin() + 1);

  auto& mul_in = tensor_pool.CloneNativeTensorFrom(select_out, select_out_dims);
  auto cast_select = BuildCastOp(tensor_pool, {select_mask}, {mul_in});
  std::move(cast_select.begin(), cast_select.end(),
            std::back_inserter(new_ops));

  const auto& select_const =
      ops[attn_start_index + kAttnSelect].GetInputTensor(2);
  // TODO(jiunkaiy): Remove this magic number (-65472) after HTP resolves
  // accuracy issues.
  float mul_const_value =
      std::max(select_const.GetTensorData<float>().value()[0], -65472.f);
  auto& mul_const = tensor_pool.CreateStaticTensor(
      select_const.GetDataType(), select_const.GetQuantParams(),
      select_const.GetDims(), select_const.GetTensorBytes(), &mul_const_value);
  auto& add_in = tensor_pool.CloneNativeTensorFrom(select_out, select_out_dims);
  auto mul_select =
      BuildElementwiseMulOp(tensor_pool, {mul_in, mul_const}, {add_in});
  std::move(mul_select.begin(), mul_select.end(), std::back_inserter(new_ops));

  // Create SHAs based on Select index.
  size_t select_index = 0;
  for (size_t output_index = 0; output_index < num_out; ++output_index) {
    // Identify Select index.
    auto it_select = std::find_if(
        ops.begin() + select_index + 1, ops.end(), [&](const OpWrapper& op) {
          return op.IsOpCode(QnnOpCode::kElementWiseSelect) &&
                 op.GetInputTensor(0) == not_equal_out;
        });
    if (it_select == ops.end()){
      QNN_LOG_ERROR("Could not find Select op with the given input tensor");
      break;
    }
    select_index = std::distance(ops.begin(), it_select);
  
    // Connection check based on Select index.
    start_index = select_index;
    if (!(IS_CONNECTED(0, 0, kAttnSoftmax, 0) &&
          IS_CONNECTED(kAttnSoftmax, 0, kAttnMatMul, 1) &&
          IS_CONNECTED(kAttnTransposeIn, 0, kAttnMatMul, 0) &&
          IS_CONNECTED(kAttnMatMul, 0, kAttnTransposeOut, 0))) {
      QNN_LOG_ERROR("[G2G] Connection check failed.");
      return 1;
    }
    // Identify MatMul's index.
    auto it_matmul =
        std::find_if(ops.begin(), ops.end(), [&](const OpWrapper& op) {
          return op.IsOpCode(QnnOpCode::kMatMul) &&
                 op.GetOutputTensor(0) == ops[select_index].GetInputTensor(1);
        });
    if (it_matmul == ops.end()) {
      QNN_LOG_ERROR("Could not find MatMul op with the given output tensor");
      break;
    }
    size_t matmul_qk_index = std::distance(ops.begin(), it_matmul);

    // Connection check based on Matmul index.
    start_index = matmul_qk_index;
    if (!(IS_CONNECTED(kAttnMulQ, 0, kAttnTransposeQ, 0) &&
          IS_CONNECTED(kAttnMulK, 0, kAttnTransposeK, 0) &&
          IS_CONNECTED(kAttnTransposeQ, 0, 0, 0) &&
          IS_CONNECTED(kAttnTransposeK, 0, 0, 1))) {
      QNN_LOG_ERROR("[G2G] Connection check failed.");
      return 1;
    }
    // QKV Unpack
    const auto& mul_q_in = ops[matmul_qk_index + kAttnMulQ].GetInputTensor(0);
    auto q_unpack_dims = mul_q_in.GetDims();
    uint32_t num_heads = q_unpack_dims[2];
    const auto& mul_k_in = ops[matmul_qk_index + kAttnMulK].GetInputTensor(0);
    auto k_unpack_dims = mul_k_in.GetDims();
    const auto& transpose_v_in =
        ops[select_index + kAttnTransposeIn].GetInputTensor(0);
    auto transpose_v_perm =
        ops[select_index + kAttnTransposeIn].GetTensorPararm(0).GetTensor();
    std::vector<uint32_t> perm_data = {0, 2, 1};
    auto perm_tensor = tensor_pool.CreateStaticTensor(
        transpose_v_perm.GetDataType(), transpose_v_perm.GetQuantParams(), {3},
        perm_data.size() * sizeof(perm_data[0]), perm_data.data());
    auto v_unpack_dims = transpose_v_in.GetDims();
    const auto& mha_out =
        ops[select_index + kAttnTransposeOut].GetOutputTensor(0);
    auto mha_out_dims = mha_out.GetDims();
    if (!(num_heads == k_unpack_dims[2] && num_heads == v_unpack_dims[2] &&
          num_heads == mha_out_dims[2])) {
      QNN_LOG_ERROR("[G2G] Num heads mismatches.");
      return 1;
    }
    q_unpack_dims.erase(q_unpack_dims.begin() + 2);
    k_unpack_dims.erase(k_unpack_dims.begin() + 2);
    v_unpack_dims.erase(v_unpack_dims.begin() + 2);
    mha_out_dims.erase(mha_out_dims.begin() + 2);
    // Prepare inputs and outputs for num_heads SHAs.
    std::vector<::qnn::TensorWrapperRef> q_sha_inputs;
    std::vector<::qnn::TensorWrapperRef> k_sha_inputs;
    std::vector<::qnn::TensorWrapperRef> v_sha_inputs;
    std::vector<::qnn::TensorWrapperRef> sha_outputs;
    q_sha_inputs.reserve(num_heads);
    k_sha_inputs.reserve(num_heads);
    v_sha_inputs.reserve(num_heads);
    sha_outputs.reserve(num_heads);

    for (int i = 0; i < num_heads; ++i) {
      auto& q_unpack =
          tensor_pool.CloneNativeTensorFrom(mul_q_in, q_unpack_dims);
      q_sha_inputs.emplace_back(q_unpack);

      auto& k_unpack =
          tensor_pool.CloneNativeTensorFrom(mul_k_in, k_unpack_dims);
      k_sha_inputs.emplace_back(k_unpack);

      auto& v_unpack =
          tensor_pool.CloneNativeTensorFrom(transpose_v_in, v_unpack_dims);
      v_sha_inputs.emplace_back(v_unpack);
      auto& sha_out = tensor_pool.CloneNativeTensorFrom(mha_out, mha_out_dims);
      sha_outputs.emplace_back(sha_out);
    }
    auto unpack_q_op = BuildUnpackOp(
        tensor_pool, {const_cast<::qnn::TensorWrapper&>(mul_q_in)},
        q_sha_inputs, 2);
    std::move(unpack_q_op.begin(), unpack_q_op.end(),
              std::back_inserter(new_ops));
    auto unpack_k_op = BuildUnpackOp(
        tensor_pool, {const_cast<::qnn::TensorWrapper&>(mul_k_in)},
        k_sha_inputs, 2);
    std::move(unpack_k_op.begin(), unpack_k_op.end(),
              std::back_inserter(new_ops));
    auto unpack_v_op = BuildUnpackOp(
        tensor_pool, {const_cast<::qnn::TensorWrapper&>(transpose_v_in)},
        v_sha_inputs, 2);
    std::move(unpack_v_op.begin(), unpack_v_op.end(),
              std::back_inserter(new_ops));

    for (int i = 0; i < num_heads; ++i) {
      auto& q_matmul_in = tensor_pool.CloneNativeTensorFrom(q_sha_inputs[i]);
      EmplaceOpWithIO(new_ops, ops[matmul_qk_index + kAttnMulQ],
                      {q_sha_inputs[i], std::nullopt}, {q_matmul_in});
      auto& k_transpose_in = tensor_pool.CloneNativeTensorFrom(k_sha_inputs[i]);
      EmplaceOpWithIO(new_ops, ops[matmul_qk_index + kAttnMulK],
                      {k_sha_inputs[i], std::nullopt}, {k_transpose_in});
      auto& k_matmul_in = tensor_pool.CloneNativeTensorFrom(
          k_transpose_in,
          {k_unpack_dims[0], k_unpack_dims[2], k_unpack_dims[1]});
      auto transpose_op = BuildTransposeOp(
          tensor_pool, {k_transpose_in, perm_tensor}, {k_matmul_in});
      std::move(transpose_op.begin(), transpose_op.end(),
                std::back_inserter(new_ops));
      // MatMul
      const auto& matmul_qk_out = ops[matmul_qk_index].GetOutputTensor(0);
      auto& select_in = tensor_pool.CloneNativeTensorFrom(
          matmul_qk_out, {q_matmul_in.GetDim(0), q_matmul_in.GetDim(1),
                          k_matmul_in.GetDim(2)});
      EmplaceOpWithIO(new_ops, ops[matmul_qk_index], {q_matmul_in, k_matmul_in},
                      {select_in});

      // Change Select to Add.
      auto& softmax_in =
          tensor_pool.CloneNativeTensorFrom(select_out, select_out_dims);
      auto add_select =
          BuildElementwiseAddOp(tensor_pool, {select_in, add_in}, {softmax_in});
      std::move(add_select.begin(), add_select.end(),
                std::back_inserter(new_ops));

      // Softmax
      auto& qk_softmax =
          tensor_pool.CloneNativeTensorFrom(softmax_in, select_out_dims);
      EmplaceOpWithIO(new_ops, ops[select_index + kAttnSoftmax], {softmax_in},
                      {qk_softmax});
      // MatMul
      const auto& matmul_out =
          ops[select_index + kAttnMatMul].GetOutputTensor(0);
      auto matmul_out_dims = matmul_out.GetDims();
      matmul_out_dims.erase(matmul_out_dims.begin() + 1);
      EmplaceOpWithIO(new_ops, ops[matmul_qk_index],
                      {qk_softmax, v_sha_inputs[i]}, {sha_outputs[i]});
    }
    // Pack
    auto pack_op = BuildPackOp(tensor_pool, sha_outputs,
                               {const_cast<::qnn::TensorWrapper&>(mha_out)}, 2);
    std::move(pack_op.begin(), pack_op.end(), std::back_inserter(new_ops));
    const bool is_valid =
        std::all_of(new_ops.begin(), new_ops.end(),
                    [validate_op_config](::qnn::OpWrapper& op_wrapper) -> bool {
                      return validate_op_config(op_wrapper);
                    });
    if (is_valid) {
      // Adjust the name to avoid a name collision in the Qnn JSON dump.
      for (size_t i = 0; i < new_ops.size(); ++i) {
        new_ops[i].AddSuffixToName(absl::StrCat("_qcg2g_", i));
      }
      // Replace the matched pattern with a newly generated subgraph.
      ops.insert(ops.begin() + select_index + kAttnTransposeOut + 1,
                 std::make_move_iterator(new_ops.begin()),
                 std::make_move_iterator(new_ops.end()));
      // Erase original pattern backwards.
      ops.erase(ops.begin() + select_index,
                ops.begin() + select_index + kAttnTransposeOut + 1);
      if (output_index == 0) {
        ops.erase(ops.begin() + attn_start_index + kAttnNotEqual);
        ops.erase(ops.begin() + attn_start_index + kAttnReshape);
      }
      ops.erase(ops.begin() + matmul_qk_index + kAttnMulQ,
                ops.begin() + matmul_qk_index + 1);
    } else {
      QNN_LOG_ERROR(
          "[G2G] Validation failed. Rolling back to the original graph.");
      return 1;
    }
    new_ops.clear();
  }
  return 1;
}
>>>>>>> 8f2fb009
}  // namespace qnn<|MERGE_RESOLUTION|>--- conflicted
+++ resolved
@@ -20,11 +20,8 @@
 #include "litert/vendors/qualcomm/core/builders/pack_op_builder.h"
 #include "litert/vendors/qualcomm/core/builders/reshape_op_builder.h"
 #include "litert/vendors/qualcomm/core/builders/split_op_builder.h"
-<<<<<<< HEAD
-=======
+#include "litert/vendors/qualcomm/core/builders/unpack_op_builder.h"
 #include "litert/vendors/qualcomm/core/builders/transpose_op_builder.h"
->>>>>>> 8f2fb009
-#include "litert/vendors/qualcomm/core/builders/unpack_op_builder.h"
 #include "litert/vendors/qualcomm/core/op_code.h"
 #include "litert/vendors/qualcomm/core/tensor_pool.h"
 #include "litert/vendors/qualcomm/core/utils/log.h"
@@ -575,7 +572,6 @@
   return 1;
 }
 
-<<<<<<< HEAD
 size_t OptimizeMHAFastVlmPrefill(
     std::function<bool(OpWrapper&)> validate_op_config,
     std::vector<OpWrapper>& ops, size_t start_index, TensorPool& tensor_pool,
@@ -796,7 +792,7 @@
   return 1;
 }
 
-=======
+
 size_t OptimizeMHAAttn(std::function<bool(OpWrapper&)> validate_op_config,
                        std::vector<OpWrapper>& ops, size_t attn_start_index,
                        TensorPool& tensor_pool, size_t pattern_size) {
@@ -825,7 +821,8 @@
   const auto& attn_not_equal_op = ops[attn_start_index + kAttnNotEqual];
   const auto& not_equal_out = attn_not_equal_op.GetOutputTensor(0);
   // Count the operations that have NotEqual as their source op.
-  const auto& reshape_in = ops[attn_start_index + kAttnReshape].GetInputTensor(0);
+  const auto& reshape_in =
+      ops[attn_start_index + kAttnReshape].GetInputTensor(0);
   size_t num_out =
       std::count_if(ops.begin(), ops.end(), [&](const OpWrapper& op) {
         return op.IsOpCode(QnnOpCode::kElementWiseSelect) &&
@@ -883,12 +880,12 @@
           return op.IsOpCode(QnnOpCode::kElementWiseSelect) &&
                  op.GetInputTensor(0) == not_equal_out;
         });
-    if (it_select == ops.end()){
+    if (it_select == ops.end()) {
       QNN_LOG_ERROR("Could not find Select op with the given input tensor");
       break;
     }
     select_index = std::distance(ops.begin(), it_select);
-  
+
     // Connection check based on Select index.
     start_index = select_index;
     if (!(IS_CONNECTED(0, 0, kAttnSoftmax, 0) &&
@@ -1066,5 +1063,4 @@
   }
   return 1;
 }
->>>>>>> 8f2fb009
 }  // namespace qnn