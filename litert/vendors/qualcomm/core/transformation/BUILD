# Copyright (c) Qualcomm Innovation Center, Inc. All Rights Reserved.
# SPDX-License-Identifier: Apache-2.0

load("@rules_cc//cc:cc_library.bzl", "cc_library")
load("@rules_cc//cc:cc_test.bzl", "cc_test")

package(
    # copybara:uncomment default_applicable_licenses = ["@org_tensorflow//tensorflow:license"],
    default_visibility = ["//litert/vendors/qualcomm:__subpackages__"],
)

cc_test(
    name = "graph_to_graph_test",
    srcs = [
        "graph_to_graph_test.cc",
    ],
    tags = [
        # Don't build/test in OS until qnn is available.
        "nobuilder",
    ],
    deps = [
        ":graph_to_graph",
        "//litert/vendors/qualcomm/core:op_code",
        "//litert/vendors/qualcomm/core:tensor_pool",
        "//litert/vendors/qualcomm/core/builders:cast_op_builder",
        "//litert/vendors/qualcomm/core/builders:concatenation_op_builder",
        "//litert/vendors/qualcomm/core/builders:elementwise_op_builder",
        "//litert/vendors/qualcomm/core/builders:matmul_op_builder",
        "//litert/vendors/qualcomm/core/builders:quantize_op_builder",
        "//litert/vendors/qualcomm/core/builders:reshape_op_builder",
        "//litert/vendors/qualcomm/core/builders:select_op_builder",
        "//litert/vendors/qualcomm/core/builders:slice_op_builder",
        "//litert/vendors/qualcomm/core/builders:softmax_op_builder",
        "//litert/vendors/qualcomm/core/builders:transpose_op_builder",
        "//litert/vendors/qualcomm/core/wrappers:op_wrapper",
        "//litert/vendors/qualcomm/core/wrappers:quantize_params_wrapper",
        "//litert/vendors/qualcomm/core/wrappers:tensor_wrapper",
        "@com_google_googletest//:gtest_main",
        "@qairt//:qnn_lib_headers",
    ],
)

cc_library(
    name = "graph_to_graph",
    srcs = ["graph_to_graph.cc"],
    hdrs = ["graph_to_graph.h"],
    tags = [
        # Don't build/test in OS until qnn is available.
        "nobuilder",
    ],
    deps = [
        ":embedding_gemma",
        ":mask",
        ":matmul_convert",
        ":mha_to_sha",
        "//litert/vendors/qualcomm/core:op_code",
        "//litert/vendors/qualcomm/core:tensor_pool",
        "//litert/vendors/qualcomm/core/wrappers:op_wrapper",
    ],
)

cc_library(
    name = "matmul_convert",
    srcs = ["matmul_convert.cc"],
    hdrs = ["matmul_convert.h"],
    tags = [
        # Don't build/test in OS until qnn is available.
        "nobuilder",
    ],
    deps = [
        "//litert/vendors/qualcomm/core:tensor_pool",
        "//litert/vendors/qualcomm/core/utils:log",
        "//litert/vendors/qualcomm/core/wrappers:op_wrapper",
    ],
)

cc_library(
    name = "mha_to_sha",
    srcs = ["mha_to_sha.cc"],
    hdrs = ["mha_to_sha.h"],
    tags = [
        # Don't build/test in OS until qnn is available.
        "nobuilder",
    ],
    deps = [
        "//litert/vendors/qualcomm/core:op_code",
        "//litert/vendors/qualcomm/core:tensor_pool",
        "//litert/vendors/qualcomm/core/builders:cast_op_builder",
        "//litert/vendors/qualcomm/core/builders:concatenation_op_builder",
        "//litert/vendors/qualcomm/core/builders:elementwise_op_builder",
        "//litert/vendors/qualcomm/core/builders:pack_op_builder",
        "//litert/vendors/qualcomm/core/builders:reshape_op_builder",
        "//litert/vendors/qualcomm/core/builders:split_op_builder",
<<<<<<< HEAD
=======
        "//litert/vendors/qualcomm/core/builders:transpose_op_builder",
>>>>>>> 8f2fb009
        "//litert/vendors/qualcomm/core/builders:unpack_op_builder",
        "//litert/vendors/qualcomm/core/utils:log",
        "//litert/vendors/qualcomm/core/wrappers:op_wrapper",
        "//litert/vendors/qualcomm/core/wrappers:tensor_wrapper",
        "@com_google_absl//absl/strings",
        "@qairt//:qnn_lib_headers",
    ],
)

cc_library(
    name = "mask",
    srcs = ["mask.cc"],
    hdrs = ["mask.h"],
    tags = [
        # Don't build/test in OS until qnn is available.
        "nobuilder",
    ],
    deps = [
        "//litert/vendors/qualcomm/core:tensor_pool",
        "//litert/vendors/qualcomm/core/builders:select_op_builder",
        "//litert/vendors/qualcomm/core/wrappers:op_wrapper",
        "//litert/vendors/qualcomm/core/wrappers:tensor_wrapper",
        "@qairt//:qnn_lib_headers",
    ],
)

cc_library(
    name = "embedding_gemma",
    srcs = ["embedding_gemma.cc"],
    hdrs = ["embedding_gemma.h"],
    tags = [
        # Don't build/test in OS until qnn is available.
        "nobuilder",
    ],
    deps = [
        "//litert/vendors/qualcomm/core:tensor_pool",
        "//litert/vendors/qualcomm/core/builders:concatenation_op_builder",
        "//litert/vendors/qualcomm/core/builders:reshape_op_builder",
        "//litert/vendors/qualcomm/core/builders:split_op_builder",
        "//litert/vendors/qualcomm/core/utils:log",
        "//litert/vendors/qualcomm/core/wrappers:op_wrapper",
        "//litert/vendors/qualcomm/core/wrappers:tensor_wrapper",
        "@com_google_absl//absl/strings",
        "@qairt//:qnn_lib_headers",
    ],
)

cc_test(
    name = "embedding_gemma_test",
    srcs = [
        "embedding_gemma_test.cc",
    ],
    tags = [
        # Don't build/test in OS until qnn is available.
        "nobuilder",
    ],
    deps = [
        ":graph_to_graph",
        "//litert/vendors/qualcomm/core:op_code",
        "//litert/vendors/qualcomm/core:tensor_pool",
        "//litert/vendors/qualcomm/core/builders:concatenation_op_builder",
        "//litert/vendors/qualcomm/core/builders:elementwise_op_builder",
        "//litert/vendors/qualcomm/core/builders:matmul_op_builder",
        "//litert/vendors/qualcomm/core/builders:op_builder",
        "//litert/vendors/qualcomm/core/builders:reshape_op_builder",
        "//litert/vendors/qualcomm/core/builders:softmax_op_builder",
        "//litert/vendors/qualcomm/core/builders:split_op_builder",
        "//litert/vendors/qualcomm/core/builders:transpose_op_builder",
        "//litert/vendors/qualcomm/core/wrappers:op_wrapper",
        "//litert/vendors/qualcomm/core/wrappers:quantize_params_wrapper",
        "//litert/vendors/qualcomm/core/wrappers:tensor_wrapper",
        "@com_google_googletest//:gtest_main",
        "@qairt//:qnn_lib_headers",
    ],
)<|MERGE_RESOLUTION|>--- conflicted
+++ resolved
@@ -91,10 +91,7 @@
         "//litert/vendors/qualcomm/core/builders:pack_op_builder",
         "//litert/vendors/qualcomm/core/builders:reshape_op_builder",
         "//litert/vendors/qualcomm/core/builders:split_op_builder",
-<<<<<<< HEAD
-=======
         "//litert/vendors/qualcomm/core/builders:transpose_op_builder",
->>>>>>> 8f2fb009
         "//litert/vendors/qualcomm/core/builders:unpack_op_builder",
         "//litert/vendors/qualcomm/core/utils:log",
         "//litert/vendors/qualcomm/core/wrappers:op_wrapper",
