--- conflicted
+++ resolved
@@ -183,7 +183,6 @@
   Transform(validate_op_config, ops, tensor_pool, embedding_gemma,
             TransformEmbeddingGemma);
 
-<<<<<<< HEAD
   // Fast Vlm Optimization
   const std::vector<QnnOpCode> fast_vlm_mha_prefill = {
       QnnOpCode::kElementWiseMultiply,
@@ -205,7 +204,7 @@
       QnnOpCode::kReshape};
   Transform(validate_op_config, ops, tensor_pool, fast_vlm_mha_prefill,
             OptimizeMHAFastVlmPrefill);
-=======
+
   // Attention Optimization
   const std::vector<QnnOpCode> attn = {
       QnnOpCode::kElementWiseMultiply,
@@ -222,6 +221,5 @@
       QnnOpCode::kTranspose,
   };
   Transform(validate_op_config, ops, tensor_pool, attn, OptimizeMHAAttn);
->>>>>>> 8f2fb009
 }
 }  // namespace qnn