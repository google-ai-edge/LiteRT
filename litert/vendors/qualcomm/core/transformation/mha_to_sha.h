// Copyright (c) Qualcomm Innovation Center, Inc. All Rights Reserved.
// SPDX-License-Identifier: Apache-2.0

#ifndef ODML_LITERT_LITERT_VENDORS_QUALCOMM_CORE_TRANSFORMATION_MHA_TO_SHA_H_
#define ODML_LITERT_LITERT_VENDORS_QUALCOMM_CORE_TRANSFORMATION_MHA_TO_SHA_H_

#include <cstddef>
#include <functional>
#include <vector>

#include "litert/vendors/qualcomm/core/tensor_pool.h"
#include "litert/vendors/qualcomm/core/wrappers/op_wrapper.h"

namespace qnn {

size_t OptimizeMHAPrefill(std::function<bool(OpWrapper&)> validate_op_config,
                          std::vector<OpWrapper>& ops, size_t start_index,
                          TensorPool& tensor_pool, size_t pattern_size);

size_t OptimizeMHADecode(std::function<bool(OpWrapper&)> validate_op_config,
                         std::vector<OpWrapper>& ops, size_t start_index,
                         TensorPool& tensor_pool, size_t pattern_size);

<<<<<<< HEAD
size_t OptimizeMHAFastVlmPrefill(
    std::function<bool(OpWrapper&)> validate_op_config,
    std::vector<OpWrapper>& ops, size_t start_index, TensorPool& tensor_pool,
    size_t pattern_size);

=======
size_t OptimizeMHAAttn(std::function<bool(OpWrapper&)> validate_op_config,
                       std::vector<OpWrapper>& ops, size_t start_index,
                       TensorPool& tensor_pool, size_t pattern_size);
>>>>>>> 8f2fb009
}  // namespace qnn

#endif  // ODML_LITERT_LITERT_VENDORS_QUALCOMM_CORE_TRANSFORMATION_MHA_TO_SHA_H_<|MERGE_RESOLUTION|>--- conflicted
+++ resolved
@@ -21,17 +21,14 @@
                          std::vector<OpWrapper>& ops, size_t start_index,
                          TensorPool& tensor_pool, size_t pattern_size);
 
-<<<<<<< HEAD
 size_t OptimizeMHAFastVlmPrefill(
     std::function<bool(OpWrapper&)> validate_op_config,
     std::vector<OpWrapper>& ops, size_t start_index, TensorPool& tensor_pool,
     size_t pattern_size);
 
-=======
 size_t OptimizeMHAAttn(std::function<bool(OpWrapper&)> validate_op_config,
                        std::vector<OpWrapper>& ops, size_t start_index,
                        TensorPool& tensor_pool, size_t pattern_size);
->>>>>>> 8f2fb009
 }  // namespace qnn
 
 #endif  // ODML_LITERT_LITERT_VENDORS_QUALCOMM_CORE_TRANSFORMATION_MHA_TO_SHA_H_