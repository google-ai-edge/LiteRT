// Copyright 2024 Google LLC.
//
// Licensed under the Apache License, Version 2.0 (the "License");
// you may not use this file except in compliance with the License.
// You may obtain a copy of the License at
//
//      http://www.apache.org/licenses/LICENSE-2.0
//
// Unless required by applicable law or agreed to in writing, software
// distributed under the License is distributed on an "AS IS" BASIS,
// WITHOUT WARRANTIES OR CONDITIONS OF ANY KIND, either express or implied.
// See the License for the specific language governing permissions and
// limitations under the License.

#include "litert/cc/litert_compiled_model.h"

#include <algorithm>
#include <cstddef>
#include <iterator>
#include <memory>
#include <utility>
#include <vector>

#include "absl/algorithm/container.h"  // from @com_google_absl
#include "absl/cleanup/cleanup.h"  // from @com_google_absl
#include "absl/container/flat_hash_map.h"  // from @com_google_absl
#include "absl/functional/any_invocable.h"  // from @com_google_absl
#include "absl/strings/string_view.h"  // from @com_google_absl
#include "absl/types/span.h"  // from @com_google_absl
#include "litert/c/litert_common.h"
#include "litert/c/litert_compiled_model.h"
#include "litert/c/litert_metrics.h"
#include "litert/c/litert_tensor_buffer.h"
#include "litert/c/litert_tensor_buffer_types.h"
#include "litert/cc/litert_expected.h"
#include "litert/cc/litert_macros.h"
#include "litert/cc/litert_model.h"
#include "litert/cc/litert_profiler.h"
#include "litert/cc/litert_tensor_buffer.h"
#include "litert/cc/litert_tensor_buffer_requirements.h"

namespace litert {

Expected<size_t> CompiledModel::FindInputIndex(
    size_t signature_index, absl::string_view input_name) const {
  LITERT_ASSIGN_OR_RETURN(const Signature& signature,
                          model_.GetSignature(signature_index));
  const std::vector<absl::string_view>& input_names = signature.InputNames();
  auto it = absl::c_find(input_names, input_name);
  if (it != input_names.end()) {
    return std::distance(input_names.begin(), it);
  }
  return Unexpected(kLiteRtStatusErrorNotFound, "Failed to find input");
}

Expected<size_t> CompiledModel::FindOutputIndex(
    size_t signature_index, absl::string_view output_name) const {
  LITERT_ASSIGN_OR_RETURN(const Signature& signature,
                          model_.GetSignature(signature_index));
  const std::vector<absl::string_view>& output_names = signature.OutputNames();
  auto it = absl::c_find(output_names, output_name);
  if (it != output_names.end()) {
    return std::distance(output_names.begin(), it);
  }
  return Unexpected(kLiteRtStatusErrorNotFound, "Failed to find output");
}

Expected<TensorBuffer> CompiledModel::CreateBufferImpl(
    LiteRtEnvironment env, const TensorBufferRequirements& buffer_requirements,
    const RankedTensorType& tensor_type) {
  LITERT_ASSIGN_OR_RETURN(
      const std::vector<LiteRtTensorBufferType>& supported_types,
      buffer_requirements.SupportedTypes());
  if (supported_types.empty()) {
    return Unexpected(kLiteRtStatusErrorRuntimeFailure,
                      "Input doesn't support any tensor buffer types");
  }
  // For simplicity we just pick the first supported tensor buffer type.
  LiteRtTensorBufferType tensor_buffer_type = supported_types[0];
  LITERT_ASSIGN_OR_RETURN(size_t buffer_size, buffer_requirements.BufferSize());

  LITERT_ASSIGN_OR_RETURN(TensorBuffer buffer, TensorBuffer::CreateManaged(
                                                   env, tensor_buffer_type,
                                                   tensor_type, buffer_size));
  return buffer;
}

Expected<TensorBuffer> CompiledModel::CreateInputOutputBuffer(
    size_t signature_index, absl::string_view tensor_name,
    bool is_input) const {
  LITERT_ASSIGN_OR_RETURN(Signature signature,
                          model_.GetSignature(signature_index));

  LITERT_ASSIGN_OR_RETURN(Subgraph subgraph, model_.get_subgraph(signature.Key()));

  Expected<Tensor> tensor_expected = is_input
                                         ? signature.InputTensor(tensor_name)
                                         : signature.OutputTensor(tensor_name);
  Expected<TensorBufferRequirements> buffer_requirements_expected =
      is_input ? GetInputBufferRequirements(signature_index, tensor_name)
               : GetOutputBufferRequirements(signature_index, tensor_name);

  LITERT_ASSIGN_OR_RETURN(const Tensor& tensor, tensor_expected);
  LITERT_ASSIGN_OR_RETURN(const TensorBufferRequirements& buffer_requirements,
                          buffer_requirements_expected);
  LITERT_ASSIGN_OR_RETURN(const RankedTensorType& tensor_type,
                          tensor.get_ranked_tensor_type());
  return CreateBufferImpl(env_, buffer_requirements, tensor_type);
}

Expected<std::vector<TensorBuffer>> CompiledModel::CreateInputOutputBuffers(
    size_t signature_index, bool is_input) const {
  LITERT_ASSIGN_OR_RETURN(const Signature& signature,
                          model_.GetSignature(signature_index));
<<<<<<< HEAD
  LITERT_ASSIGN_OR_RETURN(const Subgraph subgraph,
                          model_.get_subgraph(signature.Key()));
=======
>>>>>>> 9b29462e
  std::vector<TensorBuffer> tensor_buffers;
  std::vector<absl::string_view> tensor_names;

  tensor_names = is_input ? signature.InputNames() : signature.OutputNames();
  tensor_buffers.reserve(tensor_names.size());

  for (int i = 0; i < tensor_names.size(); ++i) {
    LITERT_ASSIGN_OR_RETURN(
        TensorBuffer tensor_buffer,
        CreateInputOutputBuffer(signature_index, tensor_names[i], is_input));
    tensor_buffers.push_back(std::move(tensor_buffer));
  }

  return tensor_buffers;
}

Expected<void> CompiledModel::RunCApiHelper(LiteRtParamIndex signature_index,
                                            size_t num_input_buffers,
                                            LiteRtTensorBuffer* input_buffers,
                                            size_t num_output_buffers,
                                            LiteRtTensorBuffer* output_buffers,
                                            bool& async) const {
  LiteRtStatus status =
      async ? LiteRtRunCompiledModelAsync(
                  Get(), signature_index, num_input_buffers, input_buffers,
                  num_output_buffers, output_buffers, &async)
            : LiteRtRunCompiledModel(Get(), signature_index, num_input_buffers,
                                     input_buffers, num_output_buffers,
                                     output_buffers);
  if (status != kLiteRtStatusOk) {
    return Unexpected(status, "Failed to invoke the compiled model");
  }
  return {};
}

Expected<void> CompiledModel::RunHelper(
    size_t signature_index, absl::Span<const TensorBuffer> input_buffers,
    absl::Span<const TensorBuffer> output_buffers, bool& async) const {
  auto input_buffers_ptr =
      std::make_unique<LiteRtTensorBuffer[]>(input_buffers.size());
  for (int i = 0; i < input_buffers.size(); ++i) {
    input_buffers_ptr[i] = input_buffers[i].Get();
  }
  auto output_buffers_ptr =
      std::make_unique<LiteRtTensorBuffer[]>(output_buffers.size());
  for (int i = 0; i < output_buffers.size(); ++i) {
    output_buffers_ptr[i] = output_buffers[i].Get();
  }
  return RunCApiHelper(signature_index, input_buffers.size(),
                       input_buffers_ptr.get(), output_buffers.size(),
                       output_buffers_ptr.get(), async);
}

Expected<void> CompiledModel::RunMapHelper(
    absl::string_view signature_key,
    const absl::flat_hash_map<absl::string_view, TensorBuffer>& input_map,
    const absl::flat_hash_map<absl::string_view, TensorBuffer>& output_map,
    bool& async) const {
  auto signature_index = model_.GetSignatureIndex(signature_key);
  if (!signature_index) {
    return Unexpected(kLiteRtStatusErrorNotFound,
                      "Failed to get signature_index");
  }
<<<<<<< HEAD
  auto subgraph = model_.get_subgraph(signature_key);
  if (!subgraph) {
    return Unexpected(kLiteRtStatusErrorNotFound, "Failed to get subgraph");
  }
  return RunMapWithIndexHelper(*signature_index, *subgraph, input_map,
=======
  LITERT_ASSIGN_OR_RETURN(Signature signature,
                          model_.GetSignature(*signature_index));
  return RunMapWithIndexHelper(*signature_index, signature, input_map,
>>>>>>> 9b29462e
                               output_map, async);
}

Expected<void> CompiledModel::RunMapWithIndexHelper(
    size_t signature_index, const Signature& signature,
    const absl::flat_hash_map<absl::string_view, TensorBuffer>& input_map,
    const absl::flat_hash_map<absl::string_view, TensorBuffer>& output_map,
    bool& async) const {
  auto input_names = signature.InputNames();
  size_t num_inputs = input_names.size();
  auto input_buffers_ptr = std::make_unique<LiteRtTensorBuffer[]>(num_inputs);
  for (int i = 0; i < num_inputs; ++i) {
    absl::string_view input_name = input_names[i];
    auto it = input_map.find(input_name);
    // if the input is not provided in the input map, we set it to nullptr.
    if (it == input_map.end()) {
      input_buffers_ptr[i] = nullptr;
      continue;
    }
    input_buffers_ptr[i] = it->second.Get();
  }
  auto output_names = signature.OutputNames();
  size_t num_outputs = output_names.size();
  auto output_buffers_ptr = std::make_unique<LiteRtTensorBuffer[]>(num_outputs);
  for (int i = 0; i < num_outputs; ++i) {
    absl::string_view output_name = output_names[i];
    auto it = output_map.find(output_name);
    if (it == output_map.end()) {
      return Unexpected(kLiteRtStatusErrorNotFound,
                        "The given map is missing some output TensorBuffers");
    }
    output_buffers_ptr[i] = it->second.Get();
  }
  return RunCApiHelper(signature_index, num_inputs, input_buffers_ptr.get(),
                       num_outputs, output_buffers_ptr.get(), async);
}

Expected<void> CompiledModel::StartMetricsCollection(int detail_level) {
  if (auto status =
          LiteRtCompiledModelStartMetricsCollection(Get(), detail_level);
      status != kLiteRtStatusOk) {
    return Unexpected(status, "Failed to start metrics collection");
  }
  return {};
}

Expected<CompiledModel::Metrics> CompiledModel::StopMetricsCollection() {
  LiteRtMetrics metrics = nullptr;
  LITERT_RETURN_IF_ERROR(LiteRtCreateMetrics(&metrics));
  absl::Cleanup metrics_cleanup = [&metrics] { LiteRtDestroyMetrics(metrics); };
  LITERT_RETURN_IF_ERROR(
      LiteRtCompiledModelStopMetricsCollection(Get(), metrics));
  int num_metrics;
  LITERT_RETURN_IF_ERROR(LiteRtGetNumMetrics(metrics, &num_metrics));

  std::vector<Metrics::Metric> compiled_model_metrics;
  compiled_model_metrics.reserve(num_metrics);
  for (int i = 0; i < num_metrics; ++i) {
    LiteRtMetric metric;
    LITERT_RETURN_IF_ERROR(LiteRtGetMetric(metrics, i, &metric));
    compiled_model_metrics.push_back({metric.name, metric.value});
  }
  return CompiledModel::Metrics{.metrics = std::move(compiled_model_metrics)};
}

Expected<bool> CompiledModel::IsFullyAccelerated() {
  bool fully_accelerated = false;
  LITERT_RETURN_IF_ERROR(
      LiteRtCompiledModelIsFullyAccelerated(Get(), &fully_accelerated));
  return fully_accelerated;
}

bool CompiledModel::CheckCancelledWrapper(void* data) {
  CompiledModel* model = static_cast<CompiledModel*>(data);
  if (model && model->check_cancelled_func_) {
    return model->check_cancelled_func_();
  }
  return false;
}

void CompiledModel::SetCancellationFunction(
    absl::AnyInvocable<bool()> check_cancelled_func) {
  check_cancelled_func_ = std::move(check_cancelled_func);
  LiteRtSetCompiledModelCancellationFunction(Get(), this,
                                             &CheckCancelledWrapper);
}

}  // namespace litert<|MERGE_RESOLUTION|>--- conflicted
+++ resolved
@@ -112,11 +112,8 @@
     size_t signature_index, bool is_input) const {
   LITERT_ASSIGN_OR_RETURN(const Signature& signature,
                           model_.GetSignature(signature_index));
-<<<<<<< HEAD
   LITERT_ASSIGN_OR_RETURN(const Subgraph subgraph,
                           model_.get_subgraph(signature.Key()));
-=======
->>>>>>> 9b29462e
   std::vector<TensorBuffer> tensor_buffers;
   std::vector<absl::string_view> tensor_names;
 
@@ -180,17 +177,11 @@
     return Unexpected(kLiteRtStatusErrorNotFound,
                       "Failed to get signature_index");
   }
-<<<<<<< HEAD
   auto subgraph = model_.get_subgraph(signature_key);
   if (!subgraph) {
     return Unexpected(kLiteRtStatusErrorNotFound, "Failed to get subgraph");
   }
   return RunMapWithIndexHelper(*signature_index, *subgraph, input_map,
-=======
-  LITERT_ASSIGN_OR_RETURN(Signature signature,
-                          model_.GetSignature(*signature_index));
-  return RunMapWithIndexHelper(*signature_index, signature, input_map,
->>>>>>> 9b29462e
                                output_map, async);
 }
 
